/**
Copyright: Copyright (c) 2016- Alexander Orlov. All rights reserved.
License: $(LINK2 https://opensource.org/licenses/MIT, MIT License).
Authors: Alexander Orlov, $(LINK2 mailto:sascha.orlov@gmail.com, sascha.orlov@gmail.com) 
*/

/**
This module implements a Van Emde Boas tree container.
<<<<<<< HEAD
The module is still a work in progress. So, if you find an error by chance, please let me know in any way.
The main idea of the container is, to restrict the capacity of the tree by the next power of two universe size,
given an arbitrary size at the initialization. The tree can be used in two different modes: 
1. Tree contains keys only. Supported operations are 
inserting, deletion, membership testing, neighborhood searching. All queries are of order (lglg U), where U is the 
capacity of the tree, set on initialization. 
2. Tree contains keys and values. Additionally to the above operations the indexing operation is supported. It 
yields the pointer to a stored object, if the key is contained in the tree, otherwise null. 
For optimization purposes, the size limit is halfSizeT.max + 1. The tree was tested on 64- and 32-bit arch. 
So the largest element which can be stored is 4.294.967.295 on a 64-bit architecture. 
*/

// (optional) todo: provide functionality to contain non-unique keys, i. e. exercise 20.3.1 from Cormen

/**
The main advantage of the Van Emde Boas tree appears on a large amount of elements, as the provided standard
operations of the tree are constant in time and of order O(lg2(lg2(U))), where U is the capacity of the tree. For
small amount of elements the overhead coming along with the structure take over. For example, for a universe size of
2^14 and 15872 insertion operatios the duration for the Van Emde Boas tree is about 1*10^(-3) times smaller. As one
of the unittests shows. 
*/

/**
Be aware, the current container is intended to be used with keys. This implies, that the capacity, fixed on its
initialization has two meanings. As usual, it shows the maximum amount of elements the instanciated tree can keep.
But also, it states, that no value bigger then capacity - 1 exists in the tree. This, and the fact, that only
non-negative values can be used are infered from the term "key".
*/

/**
See_also: Thomas H. Cormen, Clifford Stein, Ronald L. Rivest, and Charles E. Leiserson. 2001. <em>Introduction to
Algorithms</em> (2nd ed.). McGraw-Hill Higher Education.
*/

/**
As an important optimization a bottom out technique is used to compactify the tree to the level of nodes, where bit
operations become possible. As a side effect, the optimization now relies on the underlying architecture. This leads
to the fact, that the maximum of elements which can be stored is 
2^16 on a 32-bit architecture and 
2^32 on a 64-bit architecture. 
This was intentionally chosen for two reasons: 
i$(RPAREN) to keep the size of a single node also depending from the underlying architecture. 
ii$(RPAREN) for bitoperations, which the tree is relying on, to use the native word size of the architecture without
emulating bigger entities. 
*/

module vebtree; 

import std.typecons : Nullable; 
import core.bitop;
import std.traits;
import std.range; 
import std.math : nextPow2; 
import core.stdc.limits : CHAR_BIT; 
import std.algorithm.iteration : each, map, uniq, sum, filter;
import std.algorithm.searching : until, find, canFind, maxIndex; 
import std.algorithm.sorting : sort; 
import std.algorithm.setops : setSymmetricDifference; 
import std.algorithm.comparison : min, max; 
                        

private enum vdebug = true; 
=======
All corrections, bug findings pull requests and comments are welcome. 
The main idea of the container is, to restrict the capacity of the tree by the next power of two universe size,
given an arbitrary size at the initialization. 
*/

/**
The main advantage of the Van Emde Boas tree appears on a large amount of elements, as the provided standard
operations of the tree are constant in time and of order O(lg2(lg2(U))), where U is the capacity of the tree, constant 
after creation. For small amount of elements the overhead coming along with the structure take over. However, if the 
universe size becomes bigger, the tree performance becomes better.
*/

/**
Be aware, the current container is intended to be used with keys. This implies, that the capacity, fixed on its
initialization has two meanings. As usual, it shows the maximum amount of elements the instanciated tree can keep.
But also, it states, that no value bigger then capacity - 1 exists in the tree. This, and the fact, that only
non-negative values can be used are infered from the term "key".
*/

/**
See_also: Thomas H. Cormen, Clifford Stein, Ronald L. Rivest, and Charles E. Leiserson. 2001. <em>Introduction to
Algorithms</em> (2nd ed.). McGraw-Hill Higher Education.
the idea of using bit operations was reused from the C++ implementation found at 
http://www.keithschwarz.com/interesting/code/van-emde-boas-tree/
*/

module vebtree;
import core.bitop;
import std.traits : ReturnType, isIterable, arity;
import std.typecons : Flag, Yes, No;
import std.math : nextPow2;
import core.stdc.limits : CHAR_BIT;

debug import std.format : format;
>>>>>>> 69000ec6

version (unittest)
{
<<<<<<< HEAD
    import std.random; 
    import std.datetime.stopwatch; 
=======
    import std.parallelism : parallel;
>>>>>>> 69000ec6
    import std.conv : to;
    import core.stdc.stdio : printf;
    import std.container.rbtree : redBlackTree;

    import std.range;
    import std.random;
    import std.format;
    import std.container; // red black tree may be used in unittests for comparison.
<<<<<<< HEAD
    import std.math : sqrt; 

    static if(vdebug)
    {
        import std.stdio;
        // helping function for output a given value in binary representation
        void bin(size_t n)
        {
            /* step 1 */
            if (n > 1) bin(n/2);
            /* step 2 */
            write(n % 2);
        }
    }

    /// precalculated powers of two table for unit testing
    enum powersOfTwo = iota(0, CHAR_BIT * size_t.sizeof).map!(a => size_t(1) << a); 
    
    Random rndGenInUse; 

    // during tests it is ok a tree with a random capacity not going up to the maximum one. 
    enum testedSize = 1 << 2 * size_t.sizeof; //3 * size_t.sizeof;
    // during tests helping static arrays are used, which have an absolute maximum of size_t.sizeof * 2^20 elements
    enum allowedArraySize = 1 << size_t.sizeof; //(2 * size_t.sizeof + size_t.sizeof/2); 
    // choosed arbitrary, to avoid seg. faults
}

/**
the baseSize defines the cutoff limit, where the node goes into the bit array mode. It is parametrized on the size
of size_t and changes dynamically with the architecture used. 
*/
enum baseSize = CHAR_BIT * size_t.sizeof; 

/**
the maxSizeBound defines the maximum the tree can be constructed with. It is parametrized on the size of size_t and
changes dynamically with the architecture used. 
*/
enum maxSizeBound = size_t(1) << baseSize/2; // == uint.max + 1 on a 64-bit system

/**
The default response of a tree node on a key request is null. I. e. if a key is not contained, null is returned. 
*/
alias Response = Nullable!(size_t, maxSizeBound); 

/// calculating the type, based on native type of the underlying system
static if(size_t.sizeof == 16) // future
{
	alias halfSizeT = ulong; 
}
else static if(size_t.sizeof == 8) // 64-bit case
{
	alias halfSizeT = uint; 
}
else static if(size_t.sizeof == 4) // 32-bit case 
{
	alias halfSizeT = ushort; 
}
else static if(size_t.sizeof == 2) // 16-bit case
{
	alias halfSizeT = ubyte; 
}
else 
{
	static assert(0);
}

/// bit mask representing uint.max. 
enum size_t lowerMask = halfSizeT.max; 
/// bit mask representing size_t.max without uint.max. 
enum size_t higherMask = (size_t.max ^ lowerMask); 

/**
This function returns the higher square root of the given input. It is needed in the initialization step 
of the VEB tree to calculate the number of children of a given layer. And this is the universe size of the
summary of a node. The upper square root is defined by 2^{\lceil(\lg u)/2\rceil}
*/
size_t hSR(size_t value) @nogc nothrow 
{
    return size_t(1) << (bsr(value)/2 + ((value.bsr & 1) || ((value != 0) && (value & (value - 1))))); 
}
///
unittest
{
    auto currentSeed = unpredictableSeed();
    static if(vdebug){write("UT: hSR               "); writeln("seed: ", currentSeed);} 
    rndGenInUse.seed(currentSeed); //initialize the random generator
    size_t M = uniform(1U,halfSizeT.max, rndGenInUse); //set universe size to some integer. 
    auto hSR = hSR(M); 

    assert((hSR & (hSR - 1)) == 0); 
    if(hSR < halfSizeT.max) assert(hSR >= sqrt(to!float(M)));
    
    auto check = powersOfTwo.until(hSR).array; 
    assert((check[$-1]) * (check[$-1]) < M); 
}

/**
This function returns the lower square root of the given input. It is needed by the indexing functions
high(x), low(x) and index(x,y) of elements in the tree. Also, this is the universe size of a child of a node. The
lower square root is defined by 2^{\lfloor(\lgu)/2\rfloor}
*/
size_t lSR(size_t value) @nogc nothrow 
{
    return size_t(1) << (bsr(value)/2);
}
///
unittest
{
    auto currentSeed = unpredictableSeed();
    static if(vdebug){write("UT: lSR               "); writeln("seed: ", currentSeed);} 
    rndGenInUse.seed(currentSeed); //initialize the random generator
    size_t M = uniform(1U,halfSizeT.max, rndGenInUse); //set universe size to some integer. 
    auto lSR = lSR(M); 
    
    assert((lSR & (lSR - 1)) == 0); 
    assert(lSR * lSR < M);
    auto check = powersOfTwo.find(lSR); 
    
    if(lSR < halfSizeT.max) assert((check.drop(1).front) > sqrt(to!float(M))); 
}

/*
This is an index function defined as \lfloor x/lSR(u)\rfloor. It is needed to find the appropriate cluster
of a element in the tree. It is a part of the ideal indexing function. 
*/
private size_t high(size_t universe, size_t value) @nogc nothrow 
in
{
    assert((universe & (universe - 1)) == 0); 
}
do
{
    return value >> (bsr(universe) / 2);
}
//
unittest
{
    auto currentSeed = unpredictableSeed();
    static if(vdebug){write("UT: high              "); writeln("seed: ", currentSeed);} 
    rndGenInUse.seed(currentSeed); //initialize the random generator
    size_t M = uniform(1U,halfSizeT.max, rndGenInUse); //set universe size to some integer. 
    size_t U = nextPow2(M); 
    auto x = uniform(0U, U, rndGenInUse); 

    assert(high(U, x) == x / U.lSR); 
}

/*
This is an index function defined as fmod(value, universe.lSR). It is needed to find the appropriate
value inside a cluster. It is part of the ideal indexing function
*/
private size_t low(size_t universe, size_t value) @nogc nothrow
in
{
    assert((universe & (universe - 1)) == 0); 
}
do
{
    return value & ((size_t(1) << (bsr(universe) / 2)) - 1);
}
//
unittest
{
    auto currentSeed = unpredictableSeed();
    static if(vdebug){write("UT: low               "); writeln("seed: ", currentSeed);} 
    rndGenInUse.seed(currentSeed); //initialize the random generator
    size_t M = uniform(1U,halfSizeT.max, rndGenInUse); //set universe size to some integer. 
    size_t U = nextPow2(M); 
    auto x = uniform(0U, U, rndGenInUse); 

    assert(low(U, x) == (x & (U.lSR - 1)));
}

/*
This is an index function to retain the searched value. It is defined as x * lSR(u) + y. Beyond this, the
relation holds: x = index(high(x), x.low). This is the ideal indexing function of the tree. 
*/
private size_t index(size_t universe, size_t x, size_t y) @nogc nothrow
{
    return (x * lSR(universe) + y);
}
//
unittest
{
    auto currentSeed = unpredictableSeed();
    static if(vdebug){write("UT: index             "); writeln("seed: ", currentSeed);} 
    rndGenInUse.seed(currentSeed); //initialize the random generator
    size_t M = uniform(0U,halfSizeT.max, rndGenInUse); //set universe size to some integer. 
    
    size_t U = nextPow2(M); 
    auto x = uniform(0U, U, rndGenInUse); 
    
    assert(index(U, U.high(x), U.low(x)) == x); 
}

/// convenience method for initializing a van emde boas tree root. This is the default method to get a tree. 
auto vebRoot(size_t universe)
in
{
    assert(universe); 
}
do
{
    return VEBroot(universe); 
}
///
unittest
{
    auto currentSeed = unpredictableSeed();
    static if(vdebug){write("UT: 1. use case       "); writeln("seed: ", currentSeed);} 
    rndGenInUse.seed(currentSeed); //initialize the random generator
    
    size_t M = uniform(2U, baseSize, rndGenInUse); //set universe size to some integer (small). 
    size_t N = uniform(1U, M, rndGenInUse); //set universe size to some integer (small). 
    
    auto vT = vebRoot(M); 
    assert(vT.empty); 

    size_t[] testArray = new size_t[N]; 
    M.iota.randomCover(rndGenInUse).take(N)
            .enumerate
            .tee!(el => testArray[el.index] = el.value)
            .each!(el => vT.insert(el.value));

    assert(vT.front == testArray.sort.front); 
    assert(vT.back == testArray.sort.back); 
    assert(vT().front == testArray.sort.front);  
    assert(vT().back == testArray.sort.back); 
    assert(vT[].front == 0); 
    assert(vT[].back == vT.universe);
    assert(vT.length == testArray.length); 
    assert(vT() == testArray); 
    assert(vT.capacity == baseSize); 
    assert(vT.universe == M); 
    assert(!vT.empty); 
    testArray.each!(el => assert(el in vT)); 
    size_t counter; 
    for(auto el = vT.front; el != vT.back; el = vT.successor(el.get))
    {
        assert(el.get == testArray.sort[counter]); 
        ++counter; 
    }
    for(auto el = vT.back; el != vT.front; el = vT.predecessor(el.get))
    {
        assert(el.get == testArray.sort[counter]); 
        --counter; 
    }
    auto secondElementQ = vT.successor(testArray.sort[0]); 
    if(!secondElementQ.isNull)
    {
        assert(testArray.sort.lowerBound(secondElementQ.get).length == 1); 
    }

    auto randomElement = testArray[uniform(0, testArray.length, rndGenInUse)]; 
    assert(!vT.insert(randomElement)); 

    auto vTdeepCopy = vT.dup; 
    foreach(el; testArray)
    {
        vT.remove(el); 
    }
    assert(vT.empty); 
    assert(!vT.length);
    assert(vTdeepCopy.length == testArray.length); 

    auto vTdeepCopy2 = vTdeepCopy.dup; 

    vTdeepCopy2.remove(testArray[0]); 
    assert(vTdeepCopy2.length + 1 == testArray.length); 
    auto inclusiveSlice = vTdeepCopy[]; 
    if(0 in vTdeepCopy)
    {
        assert(inclusiveSlice.length == testArray.length + 1); 
    }
    else
    {
        assert(inclusiveSlice.length == testArray.length + 2); 
    }

    auto exclusiveSlice = vTdeepCopy(); 
    assert(exclusiveSlice.length == vTdeepCopy.length); 
    foreach(el; vTdeepCopy)
    {
        assert(el in exclusiveSlice);
    }
    foreach(el; exclusiveSlice)
    {
        assert(el in vTdeepCopy); 
    }
    auto shallowCopyFromRoot = vTdeepCopy; 
    assert(!vTdeepCopy.empty); 
    assert(vTdeepCopy.length == vTdeepCopy().length); 
    assert(shallowCopyFromRoot == vTdeepCopy().save); 

    inclusiveSlice = vTdeepCopy[]; 
    auto shallowCopyFromSlice = inclusiveSlice.save;
    assert(inclusiveSlice.front == shallowCopyFromSlice.front);
    inclusiveSlice.popFront; 
    assert(inclusiveSlice.front != shallowCopyFromSlice.front);
    
    if(0 in vTdeepCopy)
    {
        assert(inclusiveSlice.front == vTdeepCopy.successor(0));
    }
    else
    {
        assert(inclusiveSlice.front == vTdeepCopy.front); 
=======
    import std.math : sqrt;

    // helping function for output a given value in binary representation
    void bin(size_t n)
    {
        /* step 1 */
        if (n > 1)
            bin(n / 2);
        /* step 2 */

        printf("%d", n % 2);
    }

    /// precalculated powers of two table for unit testing
    import std.range : iota;
    import std.algorithm.iteration : map;

    enum powersOfTwo = (CHAR_BIT * size_t.sizeof).iota.map!(a => size_t(1) << a);
    enum testMultiplier = 1; //16

    auto generateVEBtree(size_t baseSize)(uint currentSeed, size_t front, size_t back, ref size_t M)
    {
        static assert(baseSize > 1);
        static assert((baseSize & (baseSize - 1)) == 0);
        assert(front >= 2);
        rndGen.seed(currentSeed); //initialize the random generator
        M = uniform(front, back + 1); // parameter for construction
        return vebRoot!baseSize(M);
    }
    string generateDebugString(string identifier1, size_t identifier2, size_t baseSize, uint currentSeed, size_t M)
    {
        return format!"%s: %d baseSize: %d; seed: %d M: %d"(identifier1, identifier2, baseSize, currentSeed, M);
    }
}

static foreach (_; 1 .. size_t.sizeof - 1)
{
    ///
    unittest
    {
        enum baseSize = 1 << _;
        foreach (b; (CHAR_BIT * size_t.sizeof * testMultiplier).iota.parallel)
        {
            auto currentSeed = unpredictableSeed();
            size_t M;

            auto vT = generateVEBtree!(1 << _)(currentSeed, 2UL, baseSize, M);
            assert(vT.universe == M);  
            const errorString = generateDebugString("UT: node test: ", b, baseSize, currentSeed, M);

            assert(vT.value_ == 0, errorString);
            assert(vT.ptr_ is null, errorString);
            assert(vT.capacity == baseSize, errorString);
            assert(vT.empty == true, errorString);
            assert(vT.front == NIL, errorString);
            assert(vT.back == NIL, errorString);
            assert(vT[].front == 0, errorString);
            assert(vT[].back == vT.universe, errorString);
            assert(vT().front == NIL, errorString);
            assert(vT().back == NIL, errorString);
            assert(vT.length == 0, errorString);
            assert(vT.universe == M, errorString);

            size_t N = uniform(0UL, 2 * M); // independent parameter for testing
            // make an array of length N
            size_t[] testArray, cacheArray;
            testArray = new size_t[N];
            cacheArray.reserve(N);
            // fill the array with all possible values 
            foreach (ref el; testArray)
            {
                el = (2 * M).iota.choice;
            }

            foreach (testNumber; testArray)
            {
                assert(vT.universe == M, errorString);
                const insertResult = vT.insert(testNumber);

                if (insertResult)
                {
                    assert(!vT.empty, errorString);
                    cacheArray ~= testNumber;
                }
            }

            import std.algorithm.sorting : sort;

            cacheArray.sort;

            if (cacheArray.empty)
            {
                assert(vT.empty, errorString);
            }
            else
            {
                assert(!vT.empty, errorString);
            }

            foreach (el; cacheArray)
            {
                assert(bt(&vT.value_, el), errorString);
            }
            import std.algorithm.iteration : uniq;
            import std.algorithm.searching : count;

            assert(vT.length == cacheArray.uniq.count, errorString);
            assert(vT.universe == M, errorString);
            if (cacheArray.length)
            {
                assert(vT.front == cacheArray.front, errorString);
                assert(vT.back == cacheArray.back, errorString);
            }
            else
            {
                assert(vT.front == NIL, errorString);
                assert(vT.back == NIL, errorString);
            }

            auto currElement = vT.front;
            foreach (el; cacheArray.uniq)
            {
                assert(currElement == el, errorString);
                currElement = vT.next(currElement);
            }
            currElement = vT.back;
            foreach (el; cacheArray.uniq.array.retro)
            {
                assert(currElement == el, errorString);
                currElement = vT.prev(currElement);
            }

            foreach (key; 0 .. vT.universe)
            {
                import std.algorithm.searching : canFind;

                if (cacheArray.uniq.array.canFind(key))
                {
                    assert(key in vT, errorString);
                }
                else
                {
                    assert(!(key in vT), errorString);
                }
            }
            auto deepCopy = vT.dup;

            assert(deepCopy.value_ == vT.value_, errorString);
            assert(vT == cacheArray.uniq, errorString);
            assert(vT.prev(vT.front) == NIL, errorString);
            assert(vT.next(vT.back) == NIL, errorString);
            assert(vT == deepCopy, errorString);
            assert(vT == deepCopy(), errorString);

            if (cacheArray.length)
            {
                auto val = cacheArray.uniq.array.randomCover.front;
                vT.remove(val);
                assert((deepCopy.value_ ^ vT.value_) == (size_t(1) << val), errorString);
                import std.algorithm.iteration : each;
                import std.algorithm.searching : count, find;
                import std.algorithm.mutation : remove;

                cacheArray.count(val).iota.each!(i => cacheArray = cacheArray.remove(
                        cacheArray.length - cacheArray.find(val).length));
            }
            else
            {
                assert((deepCopy.value_ ^ vT.value_) == 0, errorString);
            }

            foreach (key; 0 .. vT.capacity)
            {
                import std.algorithm.searching : canFind;

                if (cacheArray.uniq.array.canFind(key))
                {
                    assert(vT.remove(key), errorString);
                }
                else
                {
                    assert(!(vT.remove(key)), errorString);
                }
            }
            assert(vT.value_ == 0, errorString);
            assert(vT.empty, errorString);
        }
    }
}

static foreach (_; 1 .. size_t.sizeof - 1)
{
    ///
    unittest
    {
        import std.range : iota; 
        foreach (b; (CHAR_BIT * size_t.sizeof * testMultiplier).iota.parallel)
        {
            auto currentSeed = unpredictableSeed();
            size_t M;
            auto vT = generateVEBtree!(1 << _)
                    (currentSeed, CHAR_BIT * size_t.sizeof, CHAR_BIT * size_t.sizeof * CHAR_BIT * size_t.sizeof, M);
            const errorString = 
                generateDebugString("UT: tree test of capacity and universe: ", b, 1 << _, currentSeed, M); 
            
            assert(vT.universe == M, errorString);
            assert(vT.capacity == (vT.universe - 1).nextPow2,
                    to!string("vT.capacity: " ~ to!string(
                        vT.capacity) ~ " vT.universe: " ~ to!string(vT.universe)));
            assert(!(vT.ptr_ is null), errorString);
            assert(vT.capacity == (vT.universe - 1).nextPow2, errorString);
        }
    }
}

static foreach (_; 1 .. size_t.sizeof - 1)
{
    ///
    unittest
    {
        import std.range : iota; 
        foreach (b; (CHAR_BIT * size_t.sizeof * testMultiplier).iota.parallel)
        {
            auto currentSeed = unpredictableSeed();
            size_t M;
            auto vT = generateVEBtree!(1 << _)
                (currentSeed, CHAR_BIT * size_t.sizeof, CHAR_BIT * size_t.sizeof * CHAR_BIT * size_t.sizeof, M);
            const errorString = 
                generateDebugString("UT: tree test, general case: ", b, 1 << _, currentSeed, M); 
            size_t N = uniform(0UL, 2 * M); // independent parameter for testing

            // make an array of length N
            size_t[] testArray, cacheArray;
            testArray = new size_t[N];
            cacheArray.reserve(N);
            // fill the array with all possible values 
            foreach (ref el; testArray)
                el = (2 * M).iota.choice;

            auto rbt = redBlackTree!size_t();

            foreach (val; testArray)
            {
                assert(vT.universe == M, errorString);
                assert(vT.length == rbt.length, errorString);

                bool insertExpectation;
                if (val < vT.capacity && !(val in vT))
                {
                    insertExpectation = true;
                }
                const insertResult = vT.insert(val);

                assert(insertResult == insertExpectation, errorString);

                if (insertResult)
                {

                    assert(val in vT, errorString);
                    assert(!vT.empty, errorString);
                    rbt.insert(val);
                    assert(vT.front == rbt.front, errorString);
                    assert(vT.back == rbt.back,
                            "val:" ~ to!string(val) ~ " vT.back: " ~ to!string(
                                vT.back) ~ " rbt.back: " ~ to!string(rbt.back));

                    cacheArray ~= val;
                }
                else
                {
                    if (!(val in rbt))
                    {
                        assert(!(val in vT), errorString);
                    }
                    else
                    {
                        assert(val in vT, errorString);
                    }
                }
            }

            import std.algorithm.sorting : sort; 
            cacheArray.sort;

            foreach (i, el; cacheArray)
            {
                assert(el in vT, errorString);
                if (i + 1 != cacheArray.length)
                {
                    assert(vT.next(el) == cacheArray[i + 1],errorString);
                }
                else
                {
                    assert(vT.next(el) == NIL, errorString);
                }
            }

            foreach (i, el; vT)
                assert(el == cacheArray[i], errorString);
            
            assert(vT == cacheArray, errorString); 

            auto vT2 = vT.dup; 
            assert(vT == vT2); 

            if(cacheArray.length)
            {
                auto rndNum = cacheArray.choice; 
                vT2.remove(rndNum); 
                assert(!(rndNum in vT2));
                assert(rndNum in vT);
                assert(vT != vT2); 
                rndNum = uniform(0UL, vT2.capacity);
                if(!(rndNum in vT))
                {
                    assert(!(rndNum in vT), errorString ~ format!"rndNum: %d"(rndNum));
                    assert(vT2.insert(rndNum), errorString);
                }
                assert(vT != vT2); 
                //auto vT3 = vT2; 
                //vT3.insert(rndNum); 
                //assert(rndNum in vT3);
                //assert(rndNum in vT2); 
                //assert(vT2.length == vT3.length); 
            }

            const rangeExclusive = vT(); 
            assert(vT == rangeExclusive); 

            auto rangeInclusive = vT[]; 
            import std.range : enumerate; 
            foreach(i, el; rangeInclusive.enumerate)
            {
                if(i == 0)
                {
                    if(!(0 in vT))
                    {
                        continue;
                    }
                }
                else if(i + 1 != rangeInclusive.length)
                {
                    assert(el in vT, errorString ~ format!" el: %d"(el)); 
                }
                else if(i + 1 == rangeInclusive.length)
                {
                    assert(el == vT.universe || el == vT.capacity);
                    if(el == vT.universe)
                    {
                        assert(vT.back <= vT.universe || vT.back == NIL, errorString ~ format!" length: %d"(vT.length)); 
                    }
                    else
                    {
                        assert(vT.back > vT.universe, errorString); 
                        assert(vT.back < vT.capacity, errorString); 
                    }
                }
                else
                {
                    assert(0); 
                }
            }

            import std.range : retro, enumerate; 
            foreach (i, el; cacheArray.retro.enumerate)
            {
                assert(el in vT, errorString);
                if (i + 1 != cacheArray.length)
                {
                    assert(vT.prev(el) == cacheArray[($ - 1) - (i + 1)], errorString);
                }
                else
                {
                    assert(vT.prev(el) == NIL, errorString);
                }
            }

            foreach (val; testArray)
            {
                assert(vT.length == rbt.length, errorString);
                if (val in rbt)
                {
                    assert(val in vT, errorString);
                    rbt.removeKey(val);
                    assert(vT.remove(val), errorString);
                }
                else
                {
                    assert(!(val in vT), errorString);
                    assert(!vT.remove(val), errorString);
                }
                assert(!(val in rbt), errorString);
                assert(!(val in vT), errorString);
            }
            assert(vT.length == 0, errorString);
            assert(rbt.length == 0, errorString);
        }
    }
}

/**
define the absence of a key to be -1. 
*/
enum NIL = ptrdiff_t(-1);

/**
The tree creator function. Optionally, the base size can be provided at compile time, however, the best results are 
achieved with the default base size of CHAR_BIT * size_t.sizeof
*/
auto vebRoot(size_t baseSize = CHAR_BIT * size_t.sizeof)(size_t universe)
{
    /**
    Two parameters are provided: 
    - the base size is the maximal amount bits can be stored in a single node without branching (generating children)
    - the universe is the user provided input, providing the expected amount of keys, going to be stored in the tree
    */
    return VEBroot!baseSize(universe);
}

/**
A van Emde Boas node implementation
*/
struct VEBroot(size_t baseSize) if((baseSize & (baseSize - 1)) == 0)
{
    /**
    yields a deep copy of the node. I. e. copies all data in children and allocates another tree 
    */
    typeof(this) dup()
    {
        auto retVal = typeof(this)(universe);
        foreach (el; opCall())
            retVal.insert(el);
        return retVal;
    }

    /**
    []-slicing. Yields a "random access range" with the content of the tree, always containing zero and the key after 
    the maximum element as keys. The key after the maximal key is the universe, if the tree is empty or the maximal 
    contained key is lesser then empty, otherwise the capacity of the tree. 
    */
    auto opIndex() @nogc
    {
        return vebTree!(Yes.inclusive)(this);
>>>>>>> 69000ec6
    }
    
    assert(vTdeepCopy() == testArray);
    auto vTdeepCopy3 = vT.dup; 
    auto vTshallowCopy = vT; 
    assert(shallowCopyFromRoot.front == vTdeepCopy.front); 
    vTdeepCopy.remove(vTdeepCopy.front.get); 
    assert(shallowCopyFromRoot.front == vTdeepCopy.front); 
 
    assert(vTshallowCopy == vT);
    assert(vTdeepCopy3 == vT); 

    assert(vT() == vT); 
    assert(vT == vT());
}
///
unittest
{
    auto currentSeed = unpredictableSeed();
    static if(vdebug){write("UT: 2. use case       "); writeln("seed: ", currentSeed);} 
    rndGenInUse.seed(currentSeed); //initialize the random generator
    
    size_t M = uniform(baseSize + 1, testedSize, rndGenInUse); //set universe size to some integer (small). 
    size_t N = uniform(1U, min(M, allowedArraySize), rndGenInUse); //set universe size to some integer (small). 
    
    auto vT = vebRoot(M); 
    assert(vT.empty); 

<<<<<<< HEAD
    size_t[] testArray = new size_t[N]; 
    
    M.iota.randomCover(rndGenInUse).take(N)
            .enumerate
            .tee!(el => testArray[el.index] = el.value)
            .each!(el => vT.insert(el.value));

    assert(vT.front == testArray.sort.front); 
    assert(vT.back == testArray.sort.back); 
    assert(vT().front == testArray.sort.front);  
    assert(vT().back == testArray.sort.back); 
    assert(vT[].front == 0); 
    assert(vT[].back == vT.universe);
    assert(vT.length == testArray.length); 
    assert(vT() == testArray); 
    assert(vT.capacity == M.nextPow2); 
    assert(vT.universe == M); 
    assert(!vT.empty); 
    
    testArray.each!(el => assert(el in vT)); 
    size_t counter; 
    for(auto el = vT.front; el != vT.back; el = vT.successor(el.get))
    {
        assert(el.get == testArray.sort[counter]); 
        ++counter; 
    }
    for(auto el = vT.back; el != vT.front; el = vT.predecessor(el.get))
    {
        assert(el.get == testArray.sort[counter]); 
        --counter; 
    }

    auto secondElementQ = vT.successor(testArray.sort[0]); 
    if(!secondElementQ.isNull)
    {
        assert(testArray.sort.lowerBound(secondElementQ.get).length == 1); 
    }

    auto randomElement = testArray[uniform(0, testArray.length, rndGenInUse)]; 
    assert(!vT.insert(randomElement)); 

    auto vTdeepCopy = vT.dup; 
    foreach(el; testArray)
    {
        vT.remove(el); 
=======
    /**
    ()-slicing. Yields a "random access range" with the content of the tree. Keys can be NIL. 
    */
    auto opCall() @nogc
    {
        return vebTree!(No.inclusive)(this);
    }

    /**
    Equality operator checks for any iterable, whether in contains the same values, as the current tree. 
    */
    bool opEquals(T)(auto ref T input) const if (isIterable!T)
    {
        import std.range : hasLength; 
        static if (hasLength!T)
            if (length != input.length)
                return false;

        size_t currentElem = this.front;

        foreach (el; input)
        {
            if (el != currentElem)
                return false;
            currentElem = this.next(currentElem);
        }

        return true;
    }

    /**
    member method for the case universe size < base size. Overloads by passing only one parameter, which is
    the bit number of interest. Returns whether the appropriate bit inside the bitvector is set.
    */
    bool opBinaryRight(string op)(size_t key) @nogc const if (op == "in")
    {
        if (key >= this.capacity)
            return false;

        if (this.empty) // if an empty intermediate node is found, nothing is stored below it. 
            return false;

        if (this.isLeaf)
            return bt(&value_, key) != 0;
        else
        {
            // case of a single valued range. 
            if (key == this.front || key == this.back)
                return true;

            /*
                else we have to descend, using the recursive indexing: 
                1. take the high(value, uS)-th child and 
                2. ask it about the reduced low(value, uS) value
                3. use the lSR(uS) universe size of the childe node. 
            */
            return low(key) in ptr_[high(key)];
        }
>>>>>>> 69000ec6
    }
    assert(vT.empty); 
    assert(!vT.length);
    assert(vTdeepCopy.length == testArray.length); 

<<<<<<< HEAD
    auto vTdeepCopy2 = vTdeepCopy.dup; 

    vTdeepCopy2.remove(testArray[0]); 
    assert(vTdeepCopy2.length + 1 == testArray.length); 

    auto inclusiveSlice = vTdeepCopy[]; 
    if(0 in vTdeepCopy)
    {
        assert(inclusiveSlice.length == testArray.length + 1); 
    }
    else
    {
        assert(inclusiveSlice.length == testArray.length + 2); 
    }

    auto exclusiveSlice = vTdeepCopy(); 
    assert(exclusiveSlice.length == vTdeepCopy.length); 
    foreach(el; vTdeepCopy)
    {
        assert(el in exclusiveSlice);
    }
    foreach(el; exclusiveSlice)
    {
        assert(el in vTdeepCopy); 
    }

    auto shallowCopyFromRoot = vTdeepCopy; 
    assert(shallowCopyFromRoot == vTdeepCopy().save); 
    inclusiveSlice = vTdeepCopy[]; 
    auto shallowCopyFromSlice = inclusiveSlice.save;
    assert(inclusiveSlice.front == shallowCopyFromSlice.front);
    inclusiveSlice.popFront; 
    assert(inclusiveSlice.front != shallowCopyFromSlice.front);
    
    if(0 in vTdeepCopy)
    {
        assert(inclusiveSlice.front == vTdeepCopy.successor(0));
    }
    else
    {
        assert(inclusiveSlice.front == vTdeepCopy.front); 
    }
    
    assert(vTdeepCopy() == testArray);
    auto vTdeepCopy3 = vT.dup; 
    auto vTshallowCopy = vT; 
    assert(shallowCopyFromRoot.front == vTdeepCopy.front); 
    vTdeepCopy.remove(vTdeepCopy.front.get); 
    assert(shallowCopyFromRoot.front == vTdeepCopy.front); 
 
    assert(vTshallowCopy == vT);
    assert(vTdeepCopy3 == vT); 

    assert(vT() == vT); 
    assert(vT == vT());
}

//
unittest
{
    auto currentSeed = unpredictableSeed(); // 83_843; 898_797_859; 
    static if(vdebug){write("UT: vN, opBinaryIn    "); writeln("seed: ", currentSeed);} 
    rndGenInUse.seed(currentSeed); //initialize the random generator

    auto value = uniform(0U, size_t.max, rndGenInUse);
    auto bitNum = uniform(0U, baseSize, rndGenInUse);
    auto vN = vebRoot(baseSize); 
    *vN.val = value; 
    
    if((*vN.val & size_t(1) << bitNum) != 0 ) 
    {
        assert(bitNum in vN); 
    }

    if((*vN.val & size_t(1) << bitNum) == 0 )
    {
        assert(!(bitNum in vN)); 
    }
}
//
unittest
{
    auto currentSeed = unpredictableSeed();
    static if(vdebug){write("UT: vN, predecessor   "); writeln("seed: ", currentSeed);} 
    rndGenInUse.seed(currentSeed); //initialize the random generator
    auto v = uniform(2U, testedSize, rndGenInUse); //set universe size to some integer. 
    auto x = uniform(1U, baseSize, rndGenInUse);
    auto vN = vebRoot(baseSize); 
    *vN.val = v; 

    bool found; 

    for(size_t index = x - 1; index >= 0; --index)
    {
        if (v & (size_t(1) << index)) 
        {
            found = true; 
            assert(!vN.empty);
            assert(vN.predecessor(x) == index); 
            break; 
        }
        if(!index) break; 
    }

    if(!found) assert(vN.predecessor(x).isNull); 
}
//
unittest
{
    auto currentSeed = unpredictableSeed();
    static if(vdebug){write("UT: vN, successor     "); writeln("seed: ", currentSeed);} 
    rndGenInUse.seed(currentSeed); //initialize the random generator
    auto v = uniform(0U, size_t.max, rndGenInUse); //set universe size to some integer. 
    auto x = uniform(0U, baseSize, rndGenInUse);
    auto vN = vebRoot(baseSize); 
    *vN.val = v; 
    bool found; 

    for (size_t index = x + 1; index < baseSize; ++index)
    {
        if (v & (size_t(1) << index)) 
        {
            found = true; 
            assert(vN.successor(x).get == index); 
            break; 
        }
=======
    /**
    the opApply method grants the correct foreach behavior, nogc version
    */
    int opApply(scope int delegate(ref size_t) @nogc operations) const @nogc
    {
        return opApplyImpl(operations);
    }
    
    /**
    ditto
    */
    int opApply(scope int delegate(ref size_t, ref size_t) @nogc operations) const @nogc
    {
        return opApplyImpl(operations);
    }

    /**
    ditto
    */
    int opApply(scope int delegate(ref size_t) operations) const 
    {
        return opApplyImpl(operations);
    }

    /**
    ditto
    */
    int opApply(scope int delegate(ref size_t, ref size_t) operations) const 
    {
        return opApplyImpl(operations);
>>>>>>> 69000ec6
    }
    if(!found) assert(vN.successor(x).isNull);
}

/**
This is the struct to represent a VEB tree node. Its members are
- a pointer to the stats: universe and current inserted element amount 
- a pointer to the min and max values. These pointee is used as a bit array in the leaf nodes. 
- a poitner (or array) to the child nodes, in case the node is not a leaf node
- a pointer (an array) to the data pointers, in case the tree is used with data. 
Dependent from the universe size passed in a method the stored value will be interpretated in two different ways: 
If the parameter passed shows, that the universe size is below the bit size of the stored value, then, it can be
handled as a bit array and all operations decay to operations defined in core.bitop. This case correspond to
the state of the node being a leaf. No children exist and the pointer should stay uninitialized
Otherwise, the value is interpretated as two values, the minimum and maximum stored at the same place in memory. The
minimum and maximum shows, which range is achievable through this node. The parameters passed to a function of the
node have to be well chosen, to hit the appropriate child. 
The first element of the children array, if present is handled different. According to literature, it has the role
of the summary of the remaining children cluster. With it help it is possible to achieve a very small recursion
level during an access. 
*/
struct VEBroot
{
    /**
<<<<<<< HEAD
    yields the next power of two, based un universe size
    */
    @property size_t capacity() @nogc
    in
    {
        assert(stats !is null); 
    }
    do
    {
        if(universe <= baseSize)
        {
            return baseSize; 
        }
        else
        {
            return universe.nextPow2; 
=======
    Node constructor. A universe size provided, if the size is below the cutoff there is nothing to be done, as the
    underlying value created and set to zero by default. 
    If otherwise create an array of children. This array has to be (according to Cormen) of size of higher square
    root of the current universe size + 1. The extra place is reserved for the summary. 
    For each just created child call its constructor.
    For the summary with the universe size of the higher square root of the current universe size. 
    For each other child with the universe size of the lower square root of the currennt universe size. 
    Then, assign the fully initialized children array to the pointer in the current node, doing approprate steps to
    show, that this node is an intermediate node, not containing any values yet. 
    The knowledge of the current universe size is lost at this moment. As this keeps every build up node smaller 
    (and there could be a lot of them). This is why, the VEBtree class continues to hold the global universe size,
    which is passed on every call to the root node. In this way this, extern saved value has the role of being
    outsourced array size for each (!) node in the tree, as its size is reconstructed during the access to them. 
    */
    
    @disable this(this); 

    /**
    It is allowed to construct the root of the van Emde Boas tree directly, without the convenience method.
    Params: 
        val = Expected universe size. The tree is generated so that every index below the universe size can be put 
        inside.
    */
    this(size_t val)
    in(val >= 2)
    {
        universe = val;
        setEmpty;
        
        assert(!length_ == this.empty);

        if (!isLeaf)
        {
            assert(this.capacity == (universe - 1).nextPow2);
            const arrSize = this.capacity.hSR + 1;
            
            // reserve enough place for the summary and the children cluster
            ptr_ = (new typeof(this)[arrSize]).ptr;

            // add higher square root children with lower square root universe each.
            foreach (i, ref el; cluster)
                el = typeof(this)(this.capacity.lSR);

            // add the summary with its universe of higher squaure root of the current universe
            summary = typeof(this)(this.capacity.hSR);
>>>>>>> 69000ec6
        }
        assert(!length_ == this.empty);
    }

    /**
<<<<<<< HEAD
    yields the universe size of a node. The root has the unvierse size, defined on tree creation
    */
    @property size_t universe() const @nogc nothrow
    in
    {
        assert(stats !is null); 
    }
    do
    {
        return (*stats & higherMask) >> (size_t.sizeof * CHAR_BIT/2);     
    }

    /**
    yields the current inserted elements under the node, including the two elements of the node itself. 
    */
    @property size_t length() @nogc
    in
    {
        assert(stats !is null); 
    }
    do
    {
        return *stats & lowerMask; 
    }

    /**
    the opApply method grants the correct foreach behavior, nogc version
    */
    int opApply(scope int delegate(ref size_t) @nogc operations) @nogc
    {
        return opApplyImpl(operations);
    }

    /**
    the opApply method grants the correct foreach behavior
    */
    int opApply(scope int delegate(ref size_t) operations)
    {
        return opApplyImpl(operations);
    }

    // with the trick of https://forum.dlang.org/thread/erznqknpyxzxqivawnix@forum.dlang.org
    private int opApplyImpl(O)(O operations)
    {
        int result; 
        
        for(auto leading = front; !leading.isNull; leading = successor(leading.get)) 
        {
            result = operations(leading.get);     
            
            if(result)
            {
                break; 
            }
        }

        return result;
    }

    /**
    method returning either the lower part of the stored value (intermediate node) or the lowest bit set (bit vector
    mode). If the node does not contain any value (min > max or value == 0) Nullable.null is returned. 
    */
    @property Response front() @nogc nothrow
    {
        /*
            we have only a chance to get a value, if a value is present.
            if it is a leaf, handle the val as a bit array and find the first bit set from the right. 
            if it is not a leaf, get the minimum. 
        */ 
        if(!empty) 
        {
            if(isLeaf)
            {
                return typeof(return)(bsf(*val));
            }
            else
            {
                return typeof(return)(*val & lowerMask); 
            }   
        }
        // return the result, even if it was not set to a value. 
        return typeof(return).init;  
    }

    /** 
    method returning either the higher part of the stored value (intermediate node) or the highest bit set (bit
    vector mode). If the node does not contain any value (min > max or value == 0) Nullable.null is returned. 
    */
    @property Response back() @nogc nothrow 
    {
        /*
            we have only a chance to get a value, if a value is present. 
            if it is a leaf, handle the val as a bit array and find the first bit set from the left. 
            if it is not a leaf, get the max. 
        */
        if(!empty)
        {
            if(isLeaf)
            {
                return typeof(return)(bsr(*val)); 
            }   
            else
            {
                return typeof(return)((*val & higherMask) >> (size_t.sizeof * CHAR_BIT/2));
            }
        }
        // return the result, even if it was not set to a value. 
        return typeof(return).init;  
=======
    This tree has a length notion: it is the current number of inserted elements. 
    Returns: The current amount of contained keys. 
    */
    size_t length() const @nogc
    {
        return length_;
    }

    /**
    the empty method to inform of an empty state of the tree.
    Returns: Whether the tree is currently empty 
    */
    bool empty() const @nogc
    {
        return isLeaf ? value_ == 0 : value_ == -NIL;
    }

    /**
    This yields whether the node is a leaf node.
    Returns: Whether the node is a leaf. 
    */
    bool isLeaf() const @nogc
    {
        return universe <= baseSize;
    }

    /**
    The minimal contained key in the van Emde Boas tree
    Returns: The minimal contained element of the tree 
    */
    size_t front() @nogc const
    {
        if (empty) // do not proceed at all, if the root is empty
            return NIL;
        if (isLeaf) // pass control to the node
            return bsf(value_);
        return value_ & lowerMask;
    }

    /**
    The maximal contained key in the van Emde Boas tree
    Returns: The maximal contained element of the tree
    */
    size_t back() @nogc const
    {
        if (empty) // do not proceed at all, if the root is empty
            return NIL;
        if (isLeaf) // pass control to the node
            return bsr(value_);
        return (value_ & higherMask) >> (CHAR_BIT * size_t.sizeof / 2);
    }

    /**
    As a usual container, van Emde Boas tree provides the notion of capacity
    Returns: The overall capacity of the tree. It is at least as high as the universe size provided on creation.
    */
    size_t capacity() @nogc const
    {
        return isLeaf ? baseSize : (universe - 1).nextPow2;
    }

    /**
    remove method of the van Emde Boas tree
    Params: 
        val = The key to remove
    Returns: Whether the key was removed. It is true, when the key was present, false otherwise
    */
    bool remove(size_t val) @nogc
    {
        if (val >= capacity) // do not proceed at all, if the value can't be in the tree 
            return false;
        if (empty) // do not proceed at all, if the root is empty
            return false;
        if (isLeaf) // pass control to the node
            return length(length - (btr(&value_, val) != 0));
        if (front == back) // if the current node contains only a single value
        {
            assert(length == 1);
            if (front != val)
                return false; // do nothing if the given value is not the stored one 
            assert(length == 1);
            return length(length - 1);
        }

        if (val == front) // if we met the minimum of a node 
        {
            auto treeOffset = summary.front; // calculate an offset from the summary to continue with        
            if (treeOffset == NIL) // if the offset is invalid, then there is no further hierarchy and we are going to 
            {
                front = back; // store a single value in this node. 
                assert(length == 2);
                return length(length - 1);
            }
            auto m = cluster[treeOffset].front; // otherwise we get the minimum from the offset child
            // remove it from the child 
            cluster[treeOffset].remove(m);
            if (cluster[treeOffset].empty)
                summary.remove(treeOffset);
            //anyway, the new front of the current node become the restored value of the calculated offset. 
            front = index(treeOffset, m);
            assert(length);
            return length(length - 1);
        }
        
        if (val == back) // if we met the maximum of a node 
        {
            // calculate an offset from the summary to contiue with 
            auto treeOffset = summary.back;
            // if the offset is invalid, then there is no further hierarchy and we are going to 
            if (treeOffset == NIL)
            {
                // store a single value in this node. 
                back = front;
                assert(length == 2);
                return length(length - 1);
            }
            // otherwise we get maximum from the offset child 
            auto m = cluster[treeOffset].back;
            // remove it from the child 
            cluster[treeOffset].remove(m);
            if (cluster[treeOffset].empty)
                summary.remove(treeOffset);
            // anyway, the new back of the current node become the restored value of the calculated offset. 
            back = index(treeOffset, m);
            assert(length);
            return length(length - 1);
        }
        // if no condition was met we have to descend deeper. We get the offset by reducing the value to high(value, uS)
        auto treeOffset = high(val);
        auto res = length(length - cluster[treeOffset].remove(low(val)));
        if (cluster[treeOffset].empty)
            summary.remove(treeOffset);
        return res;
>>>>>>> 69000ec6
    }
    
    /**
<<<<<<< HEAD
    yields a deep copy of the node. I. e. copies all data in children and allocates another tree 
    */
    typeof(this) dup()
    {
        auto copy = this;
        copy.stats = new size_t(); 
        copy.val = new size_t();  
        *copy.stats = *this.stats;
        *copy.val = *this.val; 
        if(!isLeaf)
        {
            copy.ptrArr = this.ptrArr[0 .. hSR(universe.nextPow2) + 1].dup;
            copy.ptrArr[0 .. hSR(universe.nextPow2) + 1].each!((ref n) => n = n.dup);
        }
        
        return copy;
    }

    /**
    []-slicing. Yields a "random access range" with the content of the tree, always containing zero and universe as keys
    */
    auto opIndex()
    {
        return VEBtree!(Yes.inclusive)(this);  
    }

    /**
    ()-slicing. Yields a "random access range" with the content of the tree. Keys can be isNull. 
    */
    auto opCall()
    {
        return VEBtree!(No.inclusive)(this);  
    }

    /** 
    method to check whether the current node holds a value
    */
    @property bool empty() @nogc nothrow
    {
        if(val is null)
        {
            return true; 
=======
    The successor search method of the van Emde Boas tree. 
    Params: 
        val = The key the next greater neighbor of which is looked for.
    Returns: Ditto. If the next greater neighbor is missing a number out of bounds of the tree is returned.
    */
    size_t next(size_t val) @nogc const
    {
        if (empty) // do not proceed at all, if the root is empty
            return NIL;
        if (isLeaf) // pass control to the node
        {
            if (val + 1 >= baseSize) // all vals are reduced by one. 
                return NIL;

            // create a mask, which hides all lower bits of the stored value up to the given bit number, then apply
            // bit search from the lowest bit. 
            auto maskedVal = value_ & ~((size_t(1) << (val + 1)) - 1);
            
            if (maskedVal != 0)
                return maskedVal.bsf;

            return NIL;
        }
        // if given value is less then the front, return the front as successor
        if (val < front)
            return front;
        // if given value is greater then the back, no predecessor exists
        if (val >= back)
            return NIL;
        // if none of the break conditions was met, we have to descent further into the tree. 
        // calculate the child index by high(value, uS)
        const childIndex = high(val);
        // look into the child for its maximum
        const maxlow = cluster[childIndex].back;
        // if the maximum exists and the lowered given value is less then the child's maximum 
        if ((maxlow != NIL) && (low(val) < maxlow))
        {
            auto offset = cluster[childIndex].next(low(val));
            // the result is given by reconstruction of the answer
            return index(childIndex, offset);
        }
        else // otherwise we can not use the maximum of the child 
        {
            auto succcluster = summary.next(childIndex);
            // if the successor cluster is null
            if (succcluster == NIL)
                return back;
            assert(succcluster != NIL);
            assert(cluster[succcluster].front != NIL);
            // if the successor cluster exists, the offset is given by its minimum
            // and the result by the reconstruction of the offset. 
            return index(succcluster, cluster[succcluster].front);
        }
    }

    /**
    The predecessor search method of the van Emde Boas tree. 
    Params: 
        val = The key the next smaller neighbor of which is looked for.
    Returns: Ditto. If the next smaller neighbor is missing a number out of bounds of the tree is returned.
    */
    size_t prev(size_t val) @nogc const
    {
        if (empty) // do not proceed at all, if the root is empty
            return NIL;
        if (isLeaf) // pass control to the node
        {
            if (val != 0)
            {
                /*
                create a mask, which hides all higher bits of the stored value down to the given bit number, then apply
                bit search from the highest bit. 
                */
                auto maskedVal = value_ & ((size_t(1) << val) - 1);

                if (maskedVal != 0)
                    return typeof(return)(maskedVal.bsr);
            }
            return NIL;   
        }
        // if given value is greater then the stored back, the predecessor is back
        if (val > back)
            return back;
        // if given value is less then the front, no predecessor exists. 
        if (val <= front)
            return NIL;
        // if none of the break conditions was met we have to descend further into the tree. 
        auto childIndex = high(val); // calculate the child index by high(value, uS)
        const minlow = cluster[childIndex].front; // look into the child for its minimum
        // if the minimum exists and the lowered given value is greater then the child's minimum
        if ((minlow != NIL) && (low(val) > minlow))
        {
            auto offset = cluster[childIndex].prev(low(val));
            // the result is given by reconstruction of the answer. 
            return index(childIndex, offset);
>>>>>>> 69000ec6
        }
        else
        {
<<<<<<< HEAD
            if(isLeaf)
            {
                return *val == 0; 
            }
            else
            {
                return (*val & lowerMask) > ((*val & higherMask) >> (size_t.sizeof * CHAR_BIT/2)); 
            }
        }
    }

    /**
    member method for the case universe size < base size. Overloads by passing only one parameter, which is
    the bit number of interest. Returns whether the appropriate bit inside the bitvector is set.
    */
    bool opBinaryRight(string op)(size_t key) if(op == "in")  // @nogc nothrow 
    {
        assert(universe); 
        if(key > universe.nextPow2)
        {
            return false; 
        }
        if(isLeaf)
        {
            assert(key < baseSize);
            return bt(val, key) != 0;
        }
        else
        {
            if(empty)
            {
                // if an empty intermediate node is found, nothing is stored below it. 
                return false; 
            } 
            // case of a single valued range. 
            if(key == front || key == back)
            {
                return true; 
            }
            
            /*
                else we have to descend, using the recursive indexing: 
                1. take the high(value, uS)-th child and 
                2. ask it about the reduced low(value, uS) value
                3. use the lSR(uS) universe size of the childe node. 
            */
            
            assert(cluster[high(key)].universe == lSR(universe.nextPow2));
            return low(key) in cluster[high(key)]; 
        }
    }

    alias put = insert; 
    /**
    insert method. this method is called from class with a universe size given. It performs recursion calls untill
    the universe size is reduced to the base size. Then the overloaded insert method is called. 
    */
    bool insert(size_t key) @nogc
    {        
        if(key > capacity)
        {
            return false;
        }

        // if descended so far, do not use other functionality any more. 
        if(isLeaf)
        {
            assert(val !is null); 
            return length = length + (bts(val, key) == 0); 
        }

        if(empty) // if the current node does not contain anything put the value inside. 
        {
            front = key; 
            back = key; 

            assert(!empty); 
            
            return length = length + 1; 
        }

        assert(!empty);
        assert(!front.isNull); 
        assert(!back.isNull); 

        if(key == front || key == back)
        {
            return false; 
        }

        if(front == back) // if the node contains a single value only, expand the node to a range and leave. 
        {
            if(front > key)
            {
                front = key; 
            }
            if(back < key)
            {
                back = key; 
            }
            
            return length = length + 1; 
        }
        /*
            if none of the cases above was true (all of them are break conditions) we have to compare the given value
            with the values present and adapt the range limits. This replaces the value we want to insert. 
        */
        // a swap can not be used here, as min is itself a (property) method 
        if(key < front)
        {
            auto tmpKey = key; 

            key = front.get;

            front = tmpKey;
            
        }
        // a swap can not be used here, as max is itself a (property) method 
        if(key > back)
        {
            auto tmpKey = key; 
            
            key = back.get; 
            
            back = tmpKey; 
        }
        
        // calculate the index of the children cluster by high(value, uS) we want to descent to. 
        auto nextTreeIndex = high(key); 
        
        // if the child is happened to be null we have to update the summary and insert value of high(value, uS) into it
        assert(summary.universe == hSR(universe.nextPow2));
        
        if(cluster[nextTreeIndex].empty)
        {
            summary.insert(high(key));
        }
        
        // in any case we pass the lowered value low(value, uS) to the child. 
        assert(cluster[nextTreeIndex].universe == universe.nextPow2.lSR);
        return length = length + cluster[nextTreeIndex].insert(low(key)); 
    }

    /**
    remove method. this method is called from class with a universe size given. It performs recursion calls untill
    the universe size is reduced to the base size. Then the overloaded remove method is called. 
    */
    auto remove(size_t key) @nogc // nothrow 
    {
        // if descended so far, do not use other functionality any more. 
        if(isLeaf)
        {
            return length = length - btr(val, key) != 0; 
        }

        if(empty) 
        {
            // if the current node is null, there is nothing to remove. 
            return false;
        }
        
        if(front == back) // if the current node contains only a single value
        {
            if(front != key)
            {
                // do nothing if the given value is not the stored one 
                return false; 
            } 

            this.nullify; 
            return length = length - 1; 
        }

        if(key == front) // if we met the minimum of a node 
        {
            auto treeOffset = summary.front; // calculate an offset from the summary to continue with
            if(treeOffset.isNull) // if the offset is invalid, then there is no further hierarchy and we are going to 
            {
                front = back; // store a single value in this node. 
                return length = length - 1; 
            }
            auto min = cluster[treeOffset.get].front; // otherwise we get the minimum from the offset child
            
            assert(cluster[treeOffset].universe == universe.nextPow2.lSR); 

            // remove it from the child 
            cluster[treeOffset.get].remove(min); 
            
            // if it happens to become null during the remove process, we also remove the offset entry from the summary 
            assert(summary.universe == universe.nextPow2.hSR);
            if(cluster[treeOffset.get].empty)
            {
                summary.remove(treeOffset.get); 
            }

            //anyway, the new min of the current node become the restored value of the calculated offset. 
            front = index(treeOffset.get, min); 
            
            return length = length - 1; 
        }

        // if we met the maximum of a node 
        if(key == back) 
        {
            // calculate an offset from the summary to contiue with 
            auto treeOffset = summary.back; 
            // if the offset is invalid, then there is no further hierarchy and we are going to 
            if(treeOffset.isNull) 
            {
                // store a single value in this node. 
                back = front; 
                return length = length - 1; 
            }

            // otherwise we get maximum from the offset child 
            auto max = cluster[treeOffset.get].back; 
            assert(cluster[treeOffset.get].universe == universe.nextPow2.lSR);

            // remove it from the child 
            cluster[treeOffset.get].remove(max); 

            // if it happens to become null during the remove process, we also remove the offset enty from the summary 
            assert(summary.universe == universe.nextPow2.hSR);
            if(cluster[treeOffset.get].empty) summary.remove(treeOffset.get); 

            // anyway, the new max of the current node become the restored value of the calculated offset. 
            back = index(treeOffset.get, max); 
            
            return length = length - 1; 
        }

        // if no condition was met we have to descend deeper. We get the offset by reducing the value to high(value, uS)
        auto treeOffset = high(key); 
        // and remove low(value, uS) from the offset child. 
        assert(cluster[treeOffset].universe == universe.nextPow2.lSR);

        typeof(return) res = length = length - cluster[treeOffset].remove(low(key)); 
        
        // if the cluster become null during the remove process we have to update the summary node. 
        assert(summary.universe == universe.nextPow2.hSR);
        
        if(cluster[treeOffset].empty)
        {
            summary.remove(treeOffset); 
        }

        return res; 
    }

    /**
    predecessor method. this method is called from class with a universe size given. It performs recursion calls
    until the universe size is reduced to the base size. Then the overloaded predecessor method is called. 
    */
    Response predecessor(size_t value) @nogc nothrow
    {
        // if descended so far, do not use other functionality any more. 
        if(isLeaf)
        {   
            if(!empty && (value != 0))
            {
                /*
                create a mask, which hides all higher bits of the stored value down to the given bit number, then apply
                bit search from the highest bit. 
                */
                auto maskedVal = *val & ((size_t(1) << value) - 1); 
                if(maskedVal != 0)
                {
                     return typeof(return)(maskedVal.bsr);
                }
            }
            return typeof(return).init; 
        }
        // if this node is empty, no predecessor can be found here or deeper in the tree
        if(empty)
        {
            return typeof(return).init;
        }
        // if given value is greater then the stored max, the predecessor is max
        if(value > back)
        {
            return typeof(return)(back); 
        }
        // if given value is less then the min, no predecessor exists. 
        if(value <= front)
        {
            return typeof(return).init; 
        }
        /*
        if none of the break conditions was met we have to descend further into the tree. 
        */
        auto childIndex = high(value); // calculate the child index by high(value, uS)
        auto minlow = cluster[childIndex].front; // look into the child for its minimum
        // if the minimum exists and the lowered given value is greater then the child's minimum
        if(!minlow.isNull && low(value) > minlow) 
        {
            // calculate an offset to continue with by asking the child on predecessor of the lowered value. 
            assert(cluster[childIndex].universe == universe.nextPow2.lSR);
            auto offset = cluster[childIndex].predecessor(low(value)); 
            // the result is given by reconstruction of the answer. 
            return typeof(return)(index(childIndex, offset)); 
        }
        else // otherwise we can not use the minimum of the child 
        {
            // ask the summary for the predecessor cluster. 
            assert(summary.universe == universe.nextPow2.hSR); 
            auto predcluster = summary.predecessor(childIndex);
            // if the predecessor cluster is null return the current min, as this is the last remaining value 
            if(predcluster.isNull)
            {
                return typeof(return)(front); 
            }
            // if the predecessor cluster exists, the offset is given by its maximum
            // and the result by the reconstruction of the offset. 
            return typeof(return)(index(predcluster, cluster[predcluster].back)); 
        }
    }

    /**
    successor method. this method is called from class with a universe size given. It performs recursion calls until
    the universe size is reduced to the base size. Then the overloaded successor method is called. 
    */
    Response successor(size_t value) @nogc nothrow 
    {
        // if descended so far, do not use other functionality any more. 
        if(isLeaf)
        {        
            if(!empty && (value + 1 < baseSize)) 
            {
                // create a mask, which hides all lower bits of the stored value up to the given bit number, then apply
                // bit search from the lowest bit. 
                auto maskedVal = *val & ~((size_t(1) << (value + 1)) - 1); 
                if(maskedVal != 0) 
                {
                    return typeof(return)(maskedVal.bsf);
                }
            }
            return typeof(return).init; 
        } 
        // if this node is empty, no successor can be found here or deeper in the tree
        if(empty) return typeof(return).init; 
        // if given value is less then the min, return the min as successor
        if(value < front) return typeof(return)(front); 
        // if given value is greater then the max, no predecessor exists
        if(value >= back) return typeof(return).init; 
        
        // if none of the break conditions was met, we have to descent further into the tree. 
        // calculate the child index by high(value, uS)
        auto childIndex = high(value); 
        // look into the child for its maximum
        auto maxlow = cluster[childIndex].back; 
        // if the maximum exists and the lowered given value is less then the child's maximum 
        if(!maxlow.isNull && low(value) < maxlow)
        {
            // calculate an offset to continue with by asking the child on predecessor of the lowered value
            assert(cluster[childIndex].universe == universe.nextPow2.lSR);
            auto offset = cluster[childIndex].successor(low(value)); 
            // the result is given by reconstruction of the answer
            return typeof(return)(index(childIndex, offset));
        }
        else // otherwise we can not use the maximum of the child 
        {
            // ask the summary for the successor cluster. 
            assert(summary.universe == universe.nextPow2.hSR); 
            auto succcluster = summary.successor(childIndex); 
            // if the successor cluster is null
            if(succcluster.isNull)
            {
                // return the current max, as this is the last remaining value
                return typeof(return)(back); 
            }
            
            // if the successor cluster exists, the offset is given by its minimum
            // and the result by the reconstruction of the offset. 
            return typeof(return)(index(succcluster, cluster[succcluster].front)); 
        }
    }

    /**
    dummy toHash method. 
    */
    size_t toHash() const nothrow @safe { assert(0); }

    /**
    comparison operator for the recursive node of the same kind. 
    */
    bool opEquals(O)(ref const O input) const if(is(Unqual!O == Unqual!(typeof(this))))
    {
        // short circuit, if pointers are the same
        if(stats == input.stats)
        {
            assert(val == input.val); 
            return true; 
        }

        // otherwise we have to check the whole structure.
        if(*stats != *input.stats)
        {
            return false; 
        }
        if(*val != *input.val)
        {
            return false; 
        }
        if(!isLeaf)
        {
            if(summary != input.summary)
            {
                return false; 
            }
            foreach(i, ref c; cluster)
            {
                if(c != input.cluster[i])
                {
                    return false; 
                }
            }    
        }
        else
        {
            if(!input.isLeaf)
            {
                return false; 
            }
        }
        return true; 
    }

    private: 
    /*
    This pointer acts as an array to nodes like this one. As the universe size is not provided, the length of the
    array can not be used to calculate the most of operations, so no explicit array is needed. The only remaining
    property is whether the pointer is set at all. From this property the node can decide, whether it is a leaf or
    an intermediate node. // the first member behaves different, as the others, as it is the summary node. 
    */

    typeof(this)[] ptrArr;
    
    // contains max and min, or the bit array of keys
    size_t* val;
    // contains universe size and the current length
    size_t* stats; 
    
    // property returning the summary node 
    @property auto ref summary() inout// @nogc nothrow 
    in
    {
        assert(!isLeaf);
    }
    do
    {
        return ptrArr[0];
    }
    
    // property returning the cluster array 
    @property auto ref cluster() inout// @nogc nothrow 
    in
    {
        assert(!isLeaf);
    }
    do
    {
        return ptrArr[1 .. hSR(universe.nextPow2) + 1];
    }
    
    @property bool universe(size_t input) @nogc
    in
    {
        assert(stats !is null); 
        assert(input < maxSizeBound);
    }
    do
    {
        const retVal = universe != input; 

        if(retVal)
        {
            *stats = *stats & lowerMask; 
            *stats = *stats | (input << (size_t.sizeof * CHAR_BIT/2));    
        }

        return retVal; 
    }

    @property bool length(size_t input) @nogc
    in
    {
        assert(stats !is null); 
        assert(input < maxSizeBound);
    }
    do
    {
        const retVal = length != input; 
        
        if(retVal)
        {
            *stats = *stats & higherMask; 
            *stats = *stats | input;     
        }
        
        return retVal; 
    }

    /**
    Node constructor. A universe size provided, if the size is below the cutoff there is nothing to be done, as the
    underlying value created and set to zero by default. 
    If otherwise create an array of children. This array has to be (according to Cormen) of size of higher square
    root of the current universe size + 1. The extra place is reserved for the summary. 
    For each just created child call its constructor.
    For the summary with the universe size of the higher square root of the current universe size. 
    For each other child with the universe size of the lower square root of the currennt universe size. 
    Then, assign the fully initialized children array to the pointer in the current node, doing approprate steps to
    show, that this node is an intermediate node, not containing any values yet. 
    The knowledge of the current universe size is lost at this moment. As this keeps every build up node smaller 
    (and there could be a lot of them). This is why, the VEBtree class continues to hold the global universe size,
    which is passed on every call to the root node. In this way this, extern saved value has the role of being
    outsourced array size for each (!) node in the tree, as its size is reconstructed during the access to them. 
    */
    this(size_t uS) // nothrow 
    {
        stats = new size_t(); 
        val = new size_t(); 

        universe = uS; 
        
        assert(stats !is null); 
        if(universe > baseSize)
        {
            // reserve enough place for the summary and the children cluster
            assert(stats !is null); 
            ptrArr.length = hSR(universe.nextPow2) + 1;

            // add the summary with its universe of higher squaure root of the current universe
            assert(stats !is null); 
            summary = typeof(this)(universe.nextPow2.hSR); 
            assert(stats !is null); 
            assert(ptrArr[0].stats !is null); 
            assert(ptrArr[0].universe == universe.nextPow2.hSR);
            // add higher square root children with lower square root universe each.
            assert(stats !is null); 

            cluster.each!((ref el) => el = typeof(this)(universe.nextPow2.lSR));
            assert(stats !is null); 
            ptrArr[1 .. hSR(universe.nextPow2) + 1].each!((ref el) => assert(el.universe == universe.nextPow2.lSR));
            
        }
        nullify; // set the value to the sentinel value to represent the empty state. 
    }

    /** convinience method to check, if the node belongs to the lowest level in the tree */
    @property bool isLeaf() @nogc const nothrow
    in
    {
        assert(stats !is null); 
    }
    do
    {
        return universe <= baseSize;
    }

    /** method executing the appropriate steps to nullify the current node */
    @property void nullify() @nogc // nothrow 
    in
    {
        assert(val !is null); 
    }
    do
    {
        if(isLeaf)
        {
            *val = 0; 
        }
        else
        {
            *val = 1; 
        }
    }  

    /**
    setter for the min, setting either the lowest bit or the min part of the value. 
    */
    @property void front(size_t key) @nogc
    {
        if(isLeaf)
        {
            assert(front > key);
            insert(key); 
        }
        else
        {
            // the passed value should not exceed the allowed size of a size/2
            assert(key < maxSizeBound);
            *val = *val & higherMask;
            *val = *val | key;
        }
=======
            auto predcluster = summary.prev(childIndex);
            // if the predecessor cluster is null return the current front, as this is the last remaining value 
            if (predcluster == NIL)
                return front;
            // if the predecessor cluster exists, the offset is given by its maximum
            // and the result by the reconstruction of the offset. 
            return index(predcluster, cluster[predcluster].back);
        }
    }

    /**
    The insertion method of the van Emde Boas tree. 
    Params: 
        val = The key to insert
    Returns: Whether the key was inserted. It is true, when the key was inserted, false otherwise
    */
    bool insert(size_t val) @nogc
    {
        if (val >= capacity) // do not proceed at all, if the value won't fit into the tree 
            return false;
        if (isLeaf) // pass control to the node
            return length(length + (bts(&value_, val) == 0));
        if (empty) // if the current node does not contain anything put the value inside. 
        {
            assert(empty);
            front = val;
            back = val;
            assert(front == val);
            assert(!empty);
            assert(front == back);
            assert(!empty);
            return length(length + 1);
        }

        assert(!empty);
        assert(front != NIL);
        assert(back != NIL);

        if (val == front || val == back) // if the value coincides with existing values, return 
            return false;
        // if the node contains a single value only, expand the node to a range and leave. 
        if (front == back)
        {
            if (front > val)
                front = val;
            if (back < val)
                back = val;
            return length(length + 1);
        }
        /*
            if none of the cases above was true (all of them are break conditions) we have to compare the given value
            with the values present and adapt the range limits. This replaces the value we want to insert. 
        */

        // a swap can not be used here, as front is itself a (property) method 
        if (val < front)
        {
            const tmpKey = val;
            val = front;
            front = tmpKey;
            assert(front == tmpKey);
        }

        // a swap can not be used here, as back is itself a (property) method 
        if (val > back)
        {
            const tmpKey = val;
            val = back;
            back = tmpKey;
            assert(back == tmpKey);
        }

        // calculate the index of the children cluster by high(value, uS) we want to descent to. 
        const nextTreeIndex = high(val);
        if (cluster[nextTreeIndex].empty)
            summary.insert(nextTreeIndex);
        return length(length + cluster[nextTreeIndex].insert(low(val)));
    }

    /**
    The cached value of the universe, provided on creation
    Returns: The cached input, provided on creation
    */
    size_t universe() @nogc const
    {
        return universe_;
    }

    private:

    size_t toHash() @nogc const nothrow { assert(0); }
    
    bool front(size_t val) @nogc
    {
        if (isLeaf) // pass control to the node
            return insert(val);
        value_ = value_ & higherMask; // otherwise, set the lower part of the value, keeping the higher bits
        const retVal = ((value_ & lowerMask) == val) ? false : true;
        value_ = value_ | val;
        return retVal; // this is a bug!
    }

    bool back(size_t val) @nogc
    {
        if (isLeaf) // pass control to the node
            return insert(val);
        value_ = value_ & lowerMask; // otherwise, set the higher part of the value, keeping the lower bits
        const retVal = (value_ & higherMask) == (val << (CHAR_BIT * size_t.sizeof / 2)) ? false : true;
        value_ = value_ | (val << (CHAR_BIT * size_t.sizeof / 2));
        return retVal; // this is a bug!
    }

    bool length(size_t input) @nogc
    in
    {
        assert(input <= this.capacity);

        if (input != length)
        {
            input > length ? assert(input - length == 1) : assert(length - input == 1);
        }
    }
    do
    {
        const retVal = length != input;

        length_ = input;

        if (!length_)
            setEmpty;

        return retVal;
    }

    size_t index(size_t x, size_t y) const @nogc
    {
        return .index(this.capacity, x, y);
    }

    size_t low(size_t val) const @nogc
    {
        return .low(this.capacity, val); 
    }

    size_t high(size_t val) const @nogc
    {
        return .high(this.capacity, val); 
    }

    void universe(size_t val) @nogc
    {
        universe_ = val; 
    }

    size_t value_;
    size_t universe_;
    size_t length_;
    typeof(this)* ptr_;

    ref summary() inout @nogc
    in(!isLeaf)
    { // return the last element of the array of children, stored in the node. 
        return ptr_[capacity.hSR];
    }

    auto cluster() inout @nogc
    in(!isLeaf)
    { // return all of the children in the stored array, but the last element 
        return ptr_[0 .. capacity.hSR];
    }

    // The empty setter of a node. This function is kept for consistency in this module. 
    void setEmpty() @nogc 
    {
        value_ = isLeaf ? 0 : -NIL;
    }

    // with the trick of https://forum.dlang.org/thread/erznqknpyxzxqivawnix@forum.dlang.org
    int opApplyImpl(O)(O operations) const
    {
        int result;
        size_t leading = this.front;

        //for(size_t leading = front; leading < back; leading = this.next(leading)) 

        for (size_t i = 0; i < length; ++i)
        {
            static if (arity!operations == 1)
                result = operations(leading);
            else static if (arity!operations == 2)
                result = operations(i, leading);
            else 
                assert(0); 

            if (result)
                break;

            leading = this.next(leading);
        }

        return result;
    }
}

private: 
struct VEBtree(Flag!"inclusive" inclusive, T)
{
    auto opBinaryRight(string op)(size_t key) @nogc if (op == "in")
    {
        return key in root;
    }

    static if (inclusive)
    {
        size_t frontKey;
        size_t backKey;
    }
    else
    {
        ptrdiff_t frontKey;
        ptrdiff_t backKey;
    }

    size_t length;

    typeof(frontKey) front() @nogc
    {
        return frontKey;
    }

    void popFront() @nogc
    in(!empty)
    {
        --length;
        frontKey = next(frontKey);
    }

    typeof(backKey) back() @nogc
    {
        return backKey;
    }

    void popBack() @nogc
    in(!empty)
    {
        --length;
        backKey = prev(backKey);
    }

    auto prev(size_t key) @nogc
    {
        const pred = root.prev(key);
        static if (inclusive)
            return pred == NIL ? 0 : pred;
        else
            return pred;
    }

    auto next(size_t key) @nogc
    {
        const succ = root.next(key);
        
        static if(inclusive)
            debug
                if (succ == NIL)
                    assert(length <= 1, format!"key: %d, length: %d\n"(key, length)); 
        
        static if (inclusive)
            if (succ == NIL)    
               return backKey;
            else
                return succ;
        else
            return succ;
    }

    bool empty() @nogc
    {
        return !length;
    }

    auto save() const @nogc
    {
        return vebTree!(inclusive)(*root_, frontKey, backKey, length);
>>>>>>> 69000ec6
    }

    size_t toHash() @nogc const nothrow { assert(0); }

    /**
<<<<<<< HEAD
    setter for the max, setting either the highest bit or the max part of the value. 
    */
    @property void back(size_t key) @nogc
    {
        if(isLeaf) 
        {
            assert(back < key); 
            insert(key); 
        }
        else
        {
            // the passed value should not exceed the allowed size of a size/2
            assert(key < maxSizeBound); 
            *val = *val & lowerMask; 
            *val = *val | (key << (size_t.sizeof * CHAR_BIT/2));
        }
    }

    size_t low(size_t key) @nogc nothrow
    {
        return .low(universe.nextPow2, key); 
    }

    size_t high(size_t key) @nogc nothrow 
    {
        return .high(universe.nextPow2, key); 
    }

    size_t index(size_t x, size_t y) @nogc nothrow 
    {
        return .index(universe.nextPow2, x, y); 
    }
}

///
unittest
{
    
    auto vN = vebRoot(baseSize); 
    assert(vN.empty); 
    static assert(vN.sizeof == 4 * size_t.sizeof); 
    assert(vN.isLeaf); 
    assert(vN.empty); 
    *vN.val = 3; 
    assert(vN.front == 0);
    assert(1 in vN);
    assert(!(2 in vN));
    assert(vN.isLeaf);
    assert(vN.ptrArr == null); 
    vN.nullify; 
    assert(vN.empty); 
    assert(*vN.val == 0); 
    
}

///
unittest
{
    
    auto vT = vebRoot(100); 
    assert(vT.empty);
    auto result = vT.insert(2); 
    
    assert(result); 
    assert(!vT.empty); 
    assert(2 in vT);
    assert(vT.length == 1);      
    
    auto vT2 = vT;
    auto vT3 = vT.dup(); 
    assert(2 in vT2);
    assert(vT2.length == 1); 
    auto result2 = vT2.insert(3);
    assert(vT2.length == 2);
    assert(result2); 
    assert(3 in vT2); 
    assert(3 in vT);
    assert(!(3 in vT3));
    assert(vT2.length == 2);
    
}
=======
    for comparison with an iterable, the iterable will be iterated, as the current object.
    */
    bool opEquals(T)(auto ref T input) const if (isIterable!T)
    {
        static if (is(T == typeof(this)))
            return root == input.root;

        static if (hasLength!T)
            if (length != input.length)
                return false;

        auto copy = this.save;

        foreach (el; input)
        {
            if (el != copy.front)
                return false;
            copy.popFront();
        }

        return true;
    }
    
    @disable this(); 
    
    private: 
    T* root_;
    ref T root() { return *root_; }

    this(T, Args...)(ref T _root, Args args) @nogc
    {
        root_ = &_root; 
        
        static if(Args.length)
        {
            frontKey = args[0];
            backKey = args[1];
            length = args[2]; 
        }
        else
        {
            length = root.length; 
            static if (inclusive)
            {
                if(!length)
                {
                    backKey = root.universe; 
                    length = 2; 
                }
                else
                {
                    if(root.front > 0)
                    {
                        ++length;
                    }

                    if(root.back <= root.universe)
                    {
                        backKey = root.universe; 
                        ++length; 
                    }
                    else if(root.back <= root.capacity)
                    {
                        backKey = root.capacity; 
                        ++length; 
                    }
                    else
                    {
                        debug
                        {
                            assert(root.back == root.universe || root.back == -1, format!"back: %d\n"(root.back));
                        }
                        else
                        {
                            assert(0); 
                        }
                    }
                }
            }
            else
            {
                frontKey = root.front;
                backKey = root.back;
            }
        }
    }
}

// bit mask representing uint.max. 
enum size_t lowerMask = size_t.max >> (size_t.sizeof * CHAR_BIT / 2);
// bit mask representing size_t.back without uint.max. 
enum size_t higherMask = size_t.max ^ lowerMask;
>>>>>>> 69000ec6

/*
This function returns the higher square root of the given input. It is needed in the initialization step 
of the VEB tree to calculate the number of children of a given layer. And this is the universe size of the
summary of a node. The upper square root is defined by 2^{\lceil(\lg u)/2\rceil}
*/
size_t hSR(size_t val) @nogc
{
<<<<<<< HEAD
    
    auto currentSeed = unpredictableSeed();
    static if(vdebug){write("UT: vT, [], ()        "); writeln("seed: ", currentSeed);} 
    rndGenInUse.seed(currentSeed); //initialize the random generator

    size_t M = uniform(2U,testedSize, rndGenInUse); //set universe size to some integer. 
    auto vT = vebRoot(M); //create the tree
    assert(M.iota.map!(i => vT.insert(uniform(0, vT.universe, rndGenInUse))).sum == vT.length); 
    
    assert(vT[].front == 0); 
    assert(vT[].back == vT.universe); 
    
}
///
unittest
{
    auto p = vebRoot(100); 
    assert(p.empty); 
    p.insert(5); 
    p.insert(100); 
    assert(!p.empty); 
    assert(p.successor(0) == 5); 
    assert(p.successor(4) == 5); 
    assert(p.successor(5) == 100); 
    auto s = p[]; 
    static assert(isBidirectionalRange!(typeof(s)));
    assert(s.front == 0); 
    assert(p.front == 5); 
    s.popFront; 
    assert(!s.empty); 
    assert(s.front == 5); 
    s.popFront; 
    assert(s.front == 100); 
    s.popFront; 
    assert(s.empty); 

    auto pp = vebRoot(100);
    assert(pp.empty); 
    pp.insert(5); 
    assert(!pp.empty); 
    assert(pp.successor(0) == 5); 
    assert(pp.successor(4) == 5); 
    assert(pp.successor(5).isNull);
    assert(pp[].successor(5) == 100); 
    auto ss = pp(); 
    static assert(isBidirectionalRange!(typeof(ss)));
    assert(ss.front == 5); 
    ss.popFront; 
    assert(ss.empty); 
    assert(ss.front.isNull); 
=======
    return size_t(1) << (bsr(val) / 2 + ((val.bsr & 1) || ((val != 0) && (val & (val - 1)))));
>>>>>>> 69000ec6
}
//
unittest
{
<<<<<<< HEAD
    
    auto vT = vebRoot(1000); 
    assert(vT.capacity == 1024); 
    assert(vT.front.isNull); 
    assert(vT.insert(2)); 
    assert(vT.insert(5));
    assert(!(8 in vT)); 
    assert(vT.insert(88));
    assert(88 in vT); 
    assert(vT.predecessor(4) == 2);
    assert(!(8 in vT)); 
    assert(vT.insert(8)); 
    assert(8 in vT); 
    assert(vT.predecessor(75) == 8); 
    
    assert(vT.predecessor(90) == 88); 
    
    assert(vT.predecessor(7) == 5); 
    assert(vT.predecessor(4) == 2); 
    assert(vT.predecessor(2).isNull); 
    
    //TODO: reactivate this by slicing assert(vT[].predecessor(2) == 0); 
    
    assert(vT.predecessor(2).isNull); 
    
    assert(vT.successor(6) == 8); 
    assert(vT.successor(5) == 8); 
    
    assert(vT.successor(4) == 5); 
    assert(vT.successor(1) == 2); 
    assert(vT.successor(75) == 88); 
    assert(vT.successor(90).isNull); 
    //TODO: reactivate this by slicing assert(vT[].successor(90) == vT.universe);
    
    assert(!(1029 in vT)); 
    
    assert(vT.successor(1025).isNull);
    assert(vT.successor(1025).isNull);
    
    auto vT2 = vebRoot(500); 
    assert(vT2.empty); 
    vT2.insert(50); 
    vT2.insert(500); 
    assert(vT2.back == 500); 
    assert(vT2.front == 50); 
    assert(vT2.successor(40) == 50);
    assert(vT2.successor(50) == 500); 
    
    vT2 = vebRoot(500); 
    assert(vT2.empty); 
    vT2.insert(50); 
    vT2.insert(500); 
    assert(vT2.back == 500); 
    assert(vT2.front == 50); 
    assert(vT2.successor(40) == 50);
    assert(vT2.successor(50) == 500); 

    /* about 20 seconds in debug mode. 
    auto vT3 = vebRoot(halfSizeT.max);
    assert(vT3.insert(5)); 
    assert(vT3.member(5));
    assert(vT3.capacity == cast(ulong)halfSizeT.max + 1UL);
    //*/
    
    assert(!(1029 in vT)); 
    assert(!(865 in vT)); 
    assert(vT.insert(865)); 
    assert(865 in vT); 
    assert(!vT.insert(865)); 
    assert(865 in vT); 
    assert(!(866 in vT)); 
    assert(!vT.remove(866)); 
    assert(865 in vT); 
    assert(vT.remove(865)); 
    assert(!(865 in vT));    
    
}
=======
>>>>>>> 69000ec6

    auto currentSeed = unpredictableSeed();
<<<<<<< HEAD
    static if(vdebug){write("UT: rand, succ        "); writeln("seed: ", currentSeed);} 
    rndGenInUse.seed(currentSeed); //initialize the random generator

    size_t M = uniform(2U,testedSize, rndGenInUse); //set universe size to some integer. 
    auto vT = vebRoot(M); //create the tree
    assert(vT.capacity == (M-1).nextPow2); 

    auto filled = M.iota.map!(i => vT.insert(uniform(0, vT.universe, rndGenInUse))).sum; 
    assert(filled == vT.length); 

    size_t n; 
    auto i = vT.back; 

    // discover the thousend (or little less) values with the predecessor method
    while(!i.isNull)
    {
        ++n;
        i = vT.predecessor(i); 
        if(n > filled) break; 
    }
    
    size_t o;
    i = vT.front; 
    while(!i.isNull)
    {
        ++o; 
        i = vT.successor(i.get);
        if(o - 1 > filled) break; 
    }
    
    // assert, that all members are discovered, iff when no predecessors are left
    assert(n == filled); 
    assert(o == filled); 
}

///
unittest
{
    auto currentSeed = unpredictableSeed(); 
    static if(vdebug){write("UT: rand, pred        "); writeln("seed: ", currentSeed);} 
    rndGenInUse.seed(currentSeed); //initialize the random generator
    size_t M = uniform(2U, testedSize, rndGenInUse); // set universe size to some integer. 
    auto vT = vebRoot(M); 
    assert(M.iota.map!(i => vT.insert(uniform(0, vT.universe, rndGenInUse))).sum == vT.length); 
    auto i = vT.back; 

    // remove all members beginning from the maximum
    bool result; 
    while(!i.isNull)
    {
        result = vT.remove(i); 
        assert(result); 
        auto j = vT.predecessor(i); 
        if(!j.isNull)
            assert(j != i); 
        i = j; 
    }
    
    // assert, that all members are removed, iff when no predecessors are left. 
    assert(vT.empty); 
}

///
unittest
{
    auto currentSeed = unpredictableSeed(); 
    static if(vdebug){write("UT: rand, remove      "); writeln("seed: ", currentSeed);} 
    rndGenInUse.seed(currentSeed); //initialize the random generator
    size_t M = uniform(2U, testedSize, rndGenInUse); // set universe size to some integer. 
    auto vT = vebRoot(M); 
    assert(M.iota.map!(i => vT.insert(uniform(0, vT.universe, rndGenInUse))).sum == vT.length); 
    auto i = vT.front;
    
    // remove all members beginning from the minimum
    bool result; 
    while(!i.isNull)
    {        
        result = vT.remove(i); 
        assert(result); 
        auto j = vT.successor(i); 
        if(!j.isNull)
            assert(j != i); 
        i = j; 
    } 

    // assert, that all members are removed, iff when no successors are left.
    assert(vT.empty); 
=======
    const errorString = format!"UT: hSR. seed: %d"(currentSeed);
    rndGen.seed(currentSeed); //initialize the random generator
    size_t M = uniform(1UL, uint.max); //set universe size to some integer. 
    auto hSR = hSR(M);
    assert((hSR & (hSR - 1)) == 0, errorString);
    import std.range : array;
    import std.algorithm.searching : until;

    auto check = powersOfTwo.until(hSR).array;
    assert((check[$ - 1]) * (check[$ - 1]) < M, errorString);
>>>>>>> 69000ec6
}

/*
This function returns the lower square root of the given input. It is needed by the indexing functions
high(x), low(x) and index(x,y) of elements in the tree. Also, this is the universe size of a child of a node. The
lower square root is defined by 2^{\lfloor(\lgu)/2\rfloor}
*/
size_t lSR(size_t val) @nogc
{
<<<<<<< HEAD
    size_t M = testedSize; 
    auto vT = vebRoot(M); 
    vT.insert(0x000f); 
    assert(vT.predecessor(0x000f).isNull);
    vT.insert(0x00f0);
    assert(vT.predecessor(0x00f0) == 0x000f); 
    vT.insert(0x0f00); 
    assert(vT.predecessor(0x0f00) == 0x00f0); 
    vT.insert(0xf000); 
    assert(vT.predecessor(0xf000) == 0x0f00);
    
    auto result = vT.remove(0xf000); 
    assert(result); 
    assert(vT.predecessor(0xf000) == 0x0f00);
    result = vT.remove(0x0f00); 
    assert(result); 
    assert(vT.predecessor(0x0f00) == 0x00f0); 
    result = vT.remove(0x00f0); 
    assert(result); 
    assert(vT.predecessor(0x00f0) == 0x000f); 
    result = vT.remove(0x000f); 
    assert(result); 
    assert(vT.predecessor(0x000f).isNull);
=======
    return size_t(1) << (bsr(val) / 2);
>>>>>>> 69000ec6
}
//
unittest
{
<<<<<<< HEAD
    size_t M = testedSize; 
    auto vT = vebRoot(M); 
    vT.insert(0xf000); 
    assert(0xf000 in vT); 
    vT.insert(0x0f00); 
    assert(0x0f00 in vT); 
    vT.insert(0x00f0);
    assert(0x00f0 in vT);
    vT.insert(0x000f); 
    assert(0x000f in vT); 
    
    auto result = vT.remove(0xf000); 
    assert(result); 
    assert(!(0xf000 in vT)); 
    result = vT.remove(0x0f00); 
    assert(result); 
    assert(!(0x0f00 in vT)); 
    result = vT.remove(0x00f0); 
    assert(result); 
    assert(!(0x00f0 in vT)); 
    result = vT.remove(0x000f); 
    assert(result); 
    assert(!(0x000f in vT)); 
}

/// 
unittest
{
    //stress test
    auto currentSeed = unpredictableSeed(); 
    static if(vdebug){write("UT: rand, stress      "); writeln("seed: ", currentSeed);} 
    rndGenInUse.seed(currentSeed); //initialize the random generator
    // do not use more then "1 << 15", as for the red-black tree the insertion duration is almost 4 (!) minutes. 
    // last test says: see below. 
    size_t M = uniform(2U, allowedArraySize, rndGenInUse); // set universe size to some integer. 
    auto vT = vebRoot(M); 

    size_t[] arr; 
    arr.length = 31 * vT.capacity/typeof(vT).sizeof; 
    (vT.capacity - 1).iota.randomCover(rndGenInUse).take(arr.length)
            .enumerate
            .tee!(el => arr[el.index] = el.value)
            .each!(el => vT.insert(el.value));
    
    auto vT2 = vebRoot(M); 
    
    assert(vT2.capacity == vT.capacity); 
    
    auto rbt = redBlackTree!size_t(0); 
    rbt.clear; 
    
    void fill1()
    {
        foreach(size_t i; arr)
        {
            vT2.insert(i); 
        }
        
        foreach(size_t i; arr)
        {
            vT2.remove(i); 
        }
        assert(vT2.empty);
        
    }
    
    void fill2()
    {
        foreach(size_t i; arr)
        {
            rbt.insert(i); 
        }
    }
    
    /*
        this part is for speed test
    */
    /*
        compiled with ldc2 vebtree.d -O -main -unittest
        results of stress tests: 
            size of tree: 16777216
            howMuchFilled: 16252928
            VEB: 2 secs, 382 ms, 588 μs, and 8 hnsecs
    */
    /*
=======
    auto currentSeed = unpredictableSeed();
    const errorString = format!"UT: lSR               seed: %d"(currentSeed);
    rndGen.seed(currentSeed); //initialize the random generator
    const M = uniform(1UL, uint.max); //set universe size to some integer. 
    auto lSR = M.lSR;

    assert((lSR & (lSR - 1)) == 0, errorString);
    assert(lSR * lSR < M, errorString);
    import std.algorithm.searching : find;
>>>>>>> 69000ec6

    assert(!powersOfTwo.find(lSR).empty);
}

/*
This is an index function defined as \lfloor x/lSR(u)\rfloor. It is needed to find the appropriate cluster
of a element in the tree. It is a part of the ideal indexing function.
*/
size_t high(size_t universe, size_t val) @nogc
out (result; result == val / universe.lSR) // bithacks = keithschwarz
{
<<<<<<< HEAD
    auto currentSeed = unpredictableSeed(); 
    static if(vdebug){write("UT: rand, member      "); writeln("seed: ", currentSeed);} 
    rndGenInUse.seed(currentSeed); //initialize the random generator
    size_t M = uniform(2U, testedSize, rndGenInUse); // set universe size to some integer.
    size_t[] sourceArr; 
    sourceArr.length = M; 
    // generate a random array as the source for the tree
    iota(M).each!(i => sourceArr[i] = uniform(0U, M, rndGenInUse));
    // make the array values unique. 
    auto uniqueArr = sourceArr.sort.uniq;
    // constructor to test
    auto vT = vebRoot(sourceArr.length); 
    uniqueArr.each!(el => vT.insert(el)); 
    // check, that all values are filled 
    bool result;
    foreach(i; uniqueArr)
    {
        assert(i in vT); 
        result = vT.remove(i); 
        assert(result); 
    }
    // check, that no other elements are present. 
    assert(vT.empty); 
=======
    return val >> (bsr(universe) / 2);
>>>>>>> 69000ec6
}
//
unittest
{
    auto currentSeed = unpredictableSeed();
<<<<<<< HEAD
    static if(vdebug){write("UT: rand, opSlice     "); writeln("seed: ", currentSeed);}  
    rndGenInUse.seed(currentSeed); //initialize the random generator
    // do not use more then "1 << 16", as for the red-black tree the insertion duration is almost 4 (!) minutes. 
    size_t M = uniform(2U, allowedArraySize, rndGenInUse); // set universe size to some integer. 
    auto vT = vebRoot(M); 
    size_t[] arr; 
    arr.length = 16 * vT.capacity/typeof(vT).sizeof; 
    (vT.capacity - 1).iota.randomCover(rndGenInUse).take(arr.length)
            .enumerate
            .tee!(el => arr[el.index] = el.value)
            .each!(el => vT.insert(el.value));

    assert(setSymmetricDifference(vT(), arr.sort).empty); 
}

///
unittest
{ 
    static assert(!isInputRange!(VEBroot!())); 
    static assert(isIterable!(VEBroot!()));
    static assert(isBidirectionalRange!(typeof(VEBroot!()[])));
    static assert(is(typeof(vebRoot!(size_t)(4)[2])));
    static assert(!is(typeof(vebRoot(4)[2])));
=======
    const errorString = format!"UT: high              seed: %d"(currentSeed);
    rndGen.seed(currentSeed); //initialize the random generator
    const M = uniform(1UL, uint.max); //set universe size to some integer. 
    assert(M, errorString);
    size_t U = M.nextPow2;
    assert(U, errorString);
    auto x = uniform(0UL, U);
    assert(high(U, x) == x / U.lSR, errorString);
}

/*
This is an index function defined as fmod(value, lSR(universe)). It is needed to find the appropriate
value inside a cluster. It is part of the ideal indexing function
*/
size_t low(size_t universe, size_t val) @nogc
out (retVal; retVal == (val & ((size_t(1) << (bsr(universe) / 2)) - 1)))
{
    return val % universe.lSR;
>>>>>>> 69000ec6
}
//
unittest
{
<<<<<<< HEAD
    auto vT = vebRoot(14);
    auto result = vT.insert(2); 
    assert(result); 
    result = vT.insert(5); 
    assert(result);
    result = vT.insert(10); 
    assert(result);
    assert(vT[] == [0, 2, 5, 10, 14]); 
    assert(vT() == [2, 5, 10]); 
=======
    auto currentSeed = unpredictableSeed();
    const errorString = format!"UT: low               seed: %d"(currentSeed);
    rndGen.seed(currentSeed); //initialize the random generator
    size_t M = uniform(1UL, uint.max); //set universe size to some integer. 
    size_t U = nextPow2(M);
    auto x = uniform(0UL, U);
    assert(low(U, x) == (x & (U.lSR - 1)), errorString);
>>>>>>> 69000ec6
}

/*
This is an index function to retain the searched value. It is defined as x * lSR(u) + y. Beyond this, the
relation holds: x = index(high(x), x.low). This is the ideal indexing function of the tree. 
*/
size_t index(size_t universe, size_t x, size_t y) @nogc
{
<<<<<<< HEAD
    /*
    //another stress test
    auto currentSeed = unpredictableSeed(); 
    static if(vdebug){write("UT: stress test 2  "); writeln("seed: ", currentSeed);} 
    rndGenInUse.seed(currentSeed); //initialize the random generator
    
    void fill16(){ auto vT = vebRoot(1 << 16); }
    void fill17(){ auto vT = vebRoot(1 << 17); }
    void fill18(){ auto vT = vebRoot(1 << 18); }
    void fill19(){ auto vT = vebRoot(1 << 19); }    
    void fill20(){ auto vT = vebRoot(1 << 20); }
    void fill21(){ auto vT = vebRoot(1 << 21); }
    void fill22(){ auto vT = vebRoot(1 << 22); }
    void fill23(){ auto vT = vebRoot(1 << 23); }
    void fill24(){ auto vT = vebRoot(1 << 24); }
    void fill25(){ auto vT = vebRoot(1 << 25); }
    void fill26(){ auto vT = vebRoot(1 << 26); }
    void fill27(){ auto vT = vebRoot(1 << 27); }
    void fill28(){ auto vT = vebRoot(1 << 28); }
    void fill29(){ auto vT = vebRoot(1 << 29); }
    void fill30(){ auto vT = vebRoot(1 << 30); }
    
    auto r = benchmark!(fill16, fill17, fill18, fill19, fill20, fill21, fill22, fill23, fill24, fill25, fill26, fill27,
        fill28, fill29, fill30)(1);
    //auto r = benchmark!(fill1)(1); 
    auto f16Result = to!Duration(r[0]); 
    auto f17Result = to!Duration(r[1]); 
    auto f18Result = to!Duration(r[2]); 
    auto f19Result = to!Duration(r[3]); 
    auto f20Result = to!Duration(r[4]);
    auto f21Result = to!Duration(r[5]);
    auto f22Result = to!Duration(r[6]);
    auto f23Result = to!Duration(r[7]);
    auto f24Result = to!Duration(r[8]);
    auto f25Result = to!Duration(r[9]);
    auto f26Result = to!Duration(r[10]);
    auto f27Result = to!Duration(r[11]);
    auto f28Result = to!Duration(r[12]);
    auto f29Result = to!Duration(r[13]);
    auto f30Result = to!Duration(r[14]);
    
    writeln("VEB with M of ", 1 << 16, ": ", f16Result); 
    writeln("VEB with M of ", 1 << 17, ": ", f17Result);
    writeln("VEB with M of ", 1 << 18, ": ", f18Result);
    writeln("VEB with M of ", 1 << 19, ": ", f19Result);
    writeln("VEB with M of ", 1 << 20, ": ", f20Result);
    writeln("VEB with M of ", 1 << 21, ": ", f21Result);
    writeln("VEB with M of ", 1 << 22, ": ", f22Result);
    writeln("VEB with M of ", 1 << 23, ": ", f23Result);
    writeln("VEB with M of ", 1 << 24, ": ", f24Result);
    writeln("VEB with M of ", 1 << 25, ": ", f25Result); 
    writeln("VEB with M of ", 1 << 26, ": ", f26Result); 
    writeln("VEB with M of ", 1 << 27, ": ", f27Result); 
    writeln("VEB with M of ", 1 << 28, ": ", f28Result); 
    writeln("VEB with M of ", 1 << 29, ": ", f29Result); 
    writeln("VEB with M of ", 1 << 30, ": ", f30Result); 
    //*/
    
}

///
unittest
{
    //stress test
    auto currentSeed = unpredictableSeed(); 
    static if(vdebug){write("UT: rand, ranges      "); writeln("seed: ", currentSeed);} 
    rndGenInUse.seed(currentSeed); //initialize the random generator
    // do not use more then "1 << 15", as for the red-black tree the insertion duration is almost 4 (!) minutes. 
    // last test says: see below. 
    size_t M = uniform(2U, testedSize, rndGenInUse); // set universe size to some integer. 
    auto vT = vebRoot(M); 
    /*testing the range methods*/
    assert(vT.empty); 
    
    size_t[] sourceArr; 
    sourceArr.length = uniform(2U, M, rndGenInUse); 
    iota(sourceArr.length).each!(i => sourceArr[i] = uniform(0U, sourceArr.length, rndGenInUse));
    
    auto uniqueArr = sourceArr.sort.uniq; 

    // constructor to test

    auto vTnew = vebRoot(sourceArr.length); 
    uniqueArr.each!(el => vTnew.insert(el)); 

    assert(!vTnew.empty); 
    assert(vTnew.length == uniqueArr.walkLength); 
    auto vT2 = vTnew; 
    static assert(isIterable!(typeof(vTnew))); 
    auto slice = vTnew(); 
    assert(slice.front == uniqueArr.front); 
    assert(vTnew() == uniqueArr); 
    assert(!vTnew.empty);
    assert(!vT2.empty);

    size_t N = 100; 
    auto vT3 = vebRoot(N); 
    assert(vT3.empty); 
    auto unique3 = N.iota.map!(i => uniform(0U, N, rndGenInUse)).array.sort.uniq.array;
    unique3.each!(u => vT3.insert(u));
    unique3.each!(u => assert(u in vT3));
    assert(vT3.length == unique3.length); 
    auto sl3 = vT3[]; 
    
    if(unique3.front == 0 && unique3.back == vT3.universe)
    {
        assert(sl3.length == unique3.length);
    }
    else if(unique3.front == 0 || unique3.back == vT3.universe)
    {
        assert(sl3.length == unique3.length + 1);
    }
    else
    {
        assert(sl3.length == unique3.length + 2);
    }
    assert(sl3.length); 
    assert(!sl3.empty); 

    unique3.each!(u => vT3.remove(u));
    assert(vT3.empty); 
    
    //* Works. Duration in debug mode: about 35 seconds. 
    //auto vTT = vebRoot((size_t(1) << 27) - 1); 
    //assert(vTT.insert(42)); 
    //assert(42 in vTT);
    //*/
}

private struct VEBtree(Flag!"inclusive" inclusive)
{
    static assert(isBidirectionalRange!(typeof(this)));
    
    VEBroot root; 
    
    auto opBinaryRight(string op)(size_t key) @nogc nothrow if(op == "in") 
    {
        return key in root; 
    }

    static if(inclusive)
    {
        size_t frontKey; 
        size_t backKey; 
    }
    else
    {
        Response frontKey; 
        Response backKey; 
    }

    size_t length; 
    
    private this(VEBroot val)
    {
        root = val;
        length = root.length; 

        static if(inclusive)
        {
            if(root.empty)
            {
                backKey = root.universe;
                assert(!length); 
                length += 2; 
            }
            else
            {
                if(root.back.get <= root.universe)
                {
                    backKey = root.universe;
                    if(root.back.get < root.universe)
                    {
                        length += 1; 
                    }
                }
                else
                {
                    assert(root.back.get < root.capacity); 
                    backKey = root.capacity; 
                    length += 1; 
                }

                if(root.front.get) // i. e. front != 0
                {
                    length += 1; 
                }
            }
        }
        else
        {
            frontKey = root.front; 
            backKey = root.back; 
        }
    }

    auto front() @nogc
    {
        return frontKey; 
    }

    void popFront() @nogc
    in
    {
        assert(!empty); 
    }
    do
    {
        auto front = root.successor(frontKey.get); 
        static if(inclusive)
        {
            if(front.isNull)
            {
                if(frontKey <= root.universe)
                {
                    frontKey = root.universe; 
                }
                else if(frontKey <= root.capacity)
                {
                    frontKey = root.capacity; 
                }
                else
                {
                    assert(0, "key exceeds tree capacity");
                }
            }
            else
            {
                frontKey = front.get; 
            }
        }
        else
        {
            frontKey = front; 
        }

        --length; 
    }

    auto back() @nogc
    {
        return backKey; 
    }

    void popBack()
    in
    {
        assert(length); 
    }
    do
    {
        auto back = root.predecessor(backKey.get); 
        static if(inclusive)
        {      
            if(back.isNull)
            {
                backKey = 0; 
            }
            else
            {
                backKey = back.get; 
            }
        }
        else
        {
            backKey = back; 
        }
        --length; 
    }

    auto predecessor(size_t key) @nogc
    {
        auto pred = root.predecessor(key);
        static if(inclusive)
        {
            if(pred.isNull)
            {
                return 0; 
            }
            else
            {
                return pred.get; 
            }
        }
        else
        {
            return pred; 
        }
    }

    auto successor(size_t key) @nogc
    {
        auto succ = root.successor(key);
        static if(inclusive)
        {
            if(succ.isNull)
            {
                if(key <= root.universe)
                {
                    return root.universe; 
                }
                else if(key <= root.capacity)
                {
                    return root.capacity; 
                }
                else
                {
                    assert(0, "key exceeds tree capacity");
                }
            }
            else
            {
                return succ.get; 
            }
        }
        else
        {
            return succ; 
        }
        
    }

    int opApplyImpl(O)(O operations)
    {
        int result; 
        
        //for(auto leading = front; !leading.isNull; leading = successor(leading.get)) 
        for(auto leading = front; !empty; popFront) 
        {
            result = operations(leading.get); 

            if(result)
            {
                break; 
            }
        }

        return result;
    }
    
    int opApply(scope int delegate(size_t) operations)
    {
        return opApplyImpl(operations); 
    }

    int opApply(scope int delegate(size_t) @nogc operations) @nogc
    {
        return opApplyImpl(operations); 
    }

    bool empty() @nogc
    {
        return !length; 
    }

    auto save()
    {
        return this; 
    }
    
    typeof(this) dup()
    {
        auto copy = this; 
        copy.root = root.dup; 
        return copy; 
    }

    size_t toHash() const
    {
        assert(0);
    }

    /**
    for comparison with an iterable, the iterable will be iterated, as the current object. If the iterable object is an 
    input range, it will be destroyed. 
    */
    bool opEquals(T)(const auto ref T input) if(isIterable!T)
    {
        static if(is(T == typeof(this)))
        {
            return root == input.root; 
        }

        static if(hasLength!T)
        {
            if(length != input.length)
            {
                return false; 
            }
        }

        auto copy = this.save; 

        foreach(el; input)
        {
            if(el != copy.front.get)
            {
                return false; 
            }
            copy.popFront; 
        }
        
        return true; 
    }
}

private : 
size_t get(size_t input) @nogc
{
    return input; 
}

bool isNull(size_t) @nogc
{
    return false; 
=======
    return (x * universe.lSR + y);
}
//
unittest
{
    auto currentSeed = unpredictableSeed();
    const errorString = format!"UT: index             seed: %d"(currentSeed);
    rndGen.seed(currentSeed); //initialize the random generator
    const M = uniform(0UL, uint.max); //set universe size to some integer. 
    size_t U = M.nextPow2;
    auto x = uniform(0UL, U);
    assert(index(U, U.high(x), U.low(x)) == x, errorString);
}

auto vebTree(Flag!"inclusive" inclusive, T, Args...)(ref T root, Args args)
{
    return VEBtree!(inclusive, T)(root, args);
>>>>>>> 69000ec6
}<|MERGE_RESOLUTION|>--- conflicted
+++ resolved
@@ -6,27 +6,16 @@
 
 /**
 This module implements a Van Emde Boas tree container.
-<<<<<<< HEAD
-The module is still a work in progress. So, if you find an error by chance, please let me know in any way.
+All corrections, bug findings pull requests and comments are welcome. 
 The main idea of the container is, to restrict the capacity of the tree by the next power of two universe size,
-given an arbitrary size at the initialization. The tree can be used in two different modes: 
-1. Tree contains keys only. Supported operations are 
-inserting, deletion, membership testing, neighborhood searching. All queries are of order (lglg U), where U is the 
-capacity of the tree, set on initialization. 
-2. Tree contains keys and values. Additionally to the above operations the indexing operation is supported. It 
-yields the pointer to a stored object, if the key is contained in the tree, otherwise null. 
-For optimization purposes, the size limit is halfSizeT.max + 1. The tree was tested on 64- and 32-bit arch. 
-So the largest element which can be stored is 4.294.967.295 on a 64-bit architecture. 
+given an arbitrary size at the initialization. 
 */
-
-// (optional) todo: provide functionality to contain non-unique keys, i. e. exercise 20.3.1 from Cormen
 
 /**
 The main advantage of the Van Emde Boas tree appears on a large amount of elements, as the provided standard
-operations of the tree are constant in time and of order O(lg2(lg2(U))), where U is the capacity of the tree. For
-small amount of elements the overhead coming along with the structure take over. For example, for a universe size of
-2^14 and 15872 insertion operatios the duration for the Van Emde Boas tree is about 1*10^(-3) times smaller. As one
-of the unittests shows. 
+operations of the tree are constant in time and of order O(lg2(lg2(U))), where U is the capacity of the tree, constant 
+after creation. For small amount of elements the overhead coming along with the structure take over. However, if the 
+universe size becomes bigger, the tree performance becomes better.
 */
 
 /**
@@ -39,59 +28,6 @@
 /**
 See_also: Thomas H. Cormen, Clifford Stein, Ronald L. Rivest, and Charles E. Leiserson. 2001. <em>Introduction to
 Algorithms</em> (2nd ed.). McGraw-Hill Higher Education.
-*/
-
-/**
-As an important optimization a bottom out technique is used to compactify the tree to the level of nodes, where bit
-operations become possible. As a side effect, the optimization now relies on the underlying architecture. This leads
-to the fact, that the maximum of elements which can be stored is 
-2^16 on a 32-bit architecture and 
-2^32 on a 64-bit architecture. 
-This was intentionally chosen for two reasons: 
-i$(RPAREN) to keep the size of a single node also depending from the underlying architecture. 
-ii$(RPAREN) for bitoperations, which the tree is relying on, to use the native word size of the architecture without
-emulating bigger entities. 
-*/
-
-module vebtree; 
-
-import std.typecons : Nullable; 
-import core.bitop;
-import std.traits;
-import std.range; 
-import std.math : nextPow2; 
-import core.stdc.limits : CHAR_BIT; 
-import std.algorithm.iteration : each, map, uniq, sum, filter;
-import std.algorithm.searching : until, find, canFind, maxIndex; 
-import std.algorithm.sorting : sort; 
-import std.algorithm.setops : setSymmetricDifference; 
-import std.algorithm.comparison : min, max; 
-                        
-
-private enum vdebug = true; 
-=======
-All corrections, bug findings pull requests and comments are welcome. 
-The main idea of the container is, to restrict the capacity of the tree by the next power of two universe size,
-given an arbitrary size at the initialization. 
-*/
-
-/**
-The main advantage of the Van Emde Boas tree appears on a large amount of elements, as the provided standard
-operations of the tree are constant in time and of order O(lg2(lg2(U))), where U is the capacity of the tree, constant 
-after creation. For small amount of elements the overhead coming along with the structure take over. However, if the 
-universe size becomes bigger, the tree performance becomes better.
-*/
-
-/**
-Be aware, the current container is intended to be used with keys. This implies, that the capacity, fixed on its
-initialization has two meanings. As usual, it shows the maximum amount of elements the instanciated tree can keep.
-But also, it states, that no value bigger then capacity - 1 exists in the tree. This, and the fact, that only
-non-negative values can be used are infered from the term "key".
-*/
-
-/**
-See_also: Thomas H. Cormen, Clifford Stein, Ronald L. Rivest, and Charles E. Leiserson. 2001. <em>Introduction to
-Algorithms</em> (2nd ed.). McGraw-Hill Higher Education.
 the idea of using bit operations was reused from the C++ implementation found at 
 http://www.keithschwarz.com/interesting/code/van-emde-boas-tree/
 */
@@ -104,16 +40,10 @@
 import core.stdc.limits : CHAR_BIT;
 
 debug import std.format : format;
->>>>>>> 69000ec6
 
 version (unittest)
 {
-<<<<<<< HEAD
-    import std.random; 
-    import std.datetime.stopwatch; 
-=======
     import std.parallelism : parallel;
->>>>>>> 69000ec6
     import std.conv : to;
     import core.stdc.stdio : printf;
     import std.container.rbtree : redBlackTree;
@@ -122,315 +52,6 @@
     import std.random;
     import std.format;
     import std.container; // red black tree may be used in unittests for comparison.
-<<<<<<< HEAD
-    import std.math : sqrt; 
-
-    static if(vdebug)
-    {
-        import std.stdio;
-        // helping function for output a given value in binary representation
-        void bin(size_t n)
-        {
-            /* step 1 */
-            if (n > 1) bin(n/2);
-            /* step 2 */
-            write(n % 2);
-        }
-    }
-
-    /// precalculated powers of two table for unit testing
-    enum powersOfTwo = iota(0, CHAR_BIT * size_t.sizeof).map!(a => size_t(1) << a); 
-    
-    Random rndGenInUse; 
-
-    // during tests it is ok a tree with a random capacity not going up to the maximum one. 
-    enum testedSize = 1 << 2 * size_t.sizeof; //3 * size_t.sizeof;
-    // during tests helping static arrays are used, which have an absolute maximum of size_t.sizeof * 2^20 elements
-    enum allowedArraySize = 1 << size_t.sizeof; //(2 * size_t.sizeof + size_t.sizeof/2); 
-    // choosed arbitrary, to avoid seg. faults
-}
-
-/**
-the baseSize defines the cutoff limit, where the node goes into the bit array mode. It is parametrized on the size
-of size_t and changes dynamically with the architecture used. 
-*/
-enum baseSize = CHAR_BIT * size_t.sizeof; 
-
-/**
-the maxSizeBound defines the maximum the tree can be constructed with. It is parametrized on the size of size_t and
-changes dynamically with the architecture used. 
-*/
-enum maxSizeBound = size_t(1) << baseSize/2; // == uint.max + 1 on a 64-bit system
-
-/**
-The default response of a tree node on a key request is null. I. e. if a key is not contained, null is returned. 
-*/
-alias Response = Nullable!(size_t, maxSizeBound); 
-
-/// calculating the type, based on native type of the underlying system
-static if(size_t.sizeof == 16) // future
-{
-	alias halfSizeT = ulong; 
-}
-else static if(size_t.sizeof == 8) // 64-bit case
-{
-	alias halfSizeT = uint; 
-}
-else static if(size_t.sizeof == 4) // 32-bit case 
-{
-	alias halfSizeT = ushort; 
-}
-else static if(size_t.sizeof == 2) // 16-bit case
-{
-	alias halfSizeT = ubyte; 
-}
-else 
-{
-	static assert(0);
-}
-
-/// bit mask representing uint.max. 
-enum size_t lowerMask = halfSizeT.max; 
-/// bit mask representing size_t.max without uint.max. 
-enum size_t higherMask = (size_t.max ^ lowerMask); 
-
-/**
-This function returns the higher square root of the given input. It is needed in the initialization step 
-of the VEB tree to calculate the number of children of a given layer. And this is the universe size of the
-summary of a node. The upper square root is defined by 2^{\lceil(\lg u)/2\rceil}
-*/
-size_t hSR(size_t value) @nogc nothrow 
-{
-    return size_t(1) << (bsr(value)/2 + ((value.bsr & 1) || ((value != 0) && (value & (value - 1))))); 
-}
-///
-unittest
-{
-    auto currentSeed = unpredictableSeed();
-    static if(vdebug){write("UT: hSR               "); writeln("seed: ", currentSeed);} 
-    rndGenInUse.seed(currentSeed); //initialize the random generator
-    size_t M = uniform(1U,halfSizeT.max, rndGenInUse); //set universe size to some integer. 
-    auto hSR = hSR(M); 
-
-    assert((hSR & (hSR - 1)) == 0); 
-    if(hSR < halfSizeT.max) assert(hSR >= sqrt(to!float(M)));
-    
-    auto check = powersOfTwo.until(hSR).array; 
-    assert((check[$-1]) * (check[$-1]) < M); 
-}
-
-/**
-This function returns the lower square root of the given input. It is needed by the indexing functions
-high(x), low(x) and index(x,y) of elements in the tree. Also, this is the universe size of a child of a node. The
-lower square root is defined by 2^{\lfloor(\lgu)/2\rfloor}
-*/
-size_t lSR(size_t value) @nogc nothrow 
-{
-    return size_t(1) << (bsr(value)/2);
-}
-///
-unittest
-{
-    auto currentSeed = unpredictableSeed();
-    static if(vdebug){write("UT: lSR               "); writeln("seed: ", currentSeed);} 
-    rndGenInUse.seed(currentSeed); //initialize the random generator
-    size_t M = uniform(1U,halfSizeT.max, rndGenInUse); //set universe size to some integer. 
-    auto lSR = lSR(M); 
-    
-    assert((lSR & (lSR - 1)) == 0); 
-    assert(lSR * lSR < M);
-    auto check = powersOfTwo.find(lSR); 
-    
-    if(lSR < halfSizeT.max) assert((check.drop(1).front) > sqrt(to!float(M))); 
-}
-
-/*
-This is an index function defined as \lfloor x/lSR(u)\rfloor. It is needed to find the appropriate cluster
-of a element in the tree. It is a part of the ideal indexing function. 
-*/
-private size_t high(size_t universe, size_t value) @nogc nothrow 
-in
-{
-    assert((universe & (universe - 1)) == 0); 
-}
-do
-{
-    return value >> (bsr(universe) / 2);
-}
-//
-unittest
-{
-    auto currentSeed = unpredictableSeed();
-    static if(vdebug){write("UT: high              "); writeln("seed: ", currentSeed);} 
-    rndGenInUse.seed(currentSeed); //initialize the random generator
-    size_t M = uniform(1U,halfSizeT.max, rndGenInUse); //set universe size to some integer. 
-    size_t U = nextPow2(M); 
-    auto x = uniform(0U, U, rndGenInUse); 
-
-    assert(high(U, x) == x / U.lSR); 
-}
-
-/*
-This is an index function defined as fmod(value, universe.lSR). It is needed to find the appropriate
-value inside a cluster. It is part of the ideal indexing function
-*/
-private size_t low(size_t universe, size_t value) @nogc nothrow
-in
-{
-    assert((universe & (universe - 1)) == 0); 
-}
-do
-{
-    return value & ((size_t(1) << (bsr(universe) / 2)) - 1);
-}
-//
-unittest
-{
-    auto currentSeed = unpredictableSeed();
-    static if(vdebug){write("UT: low               "); writeln("seed: ", currentSeed);} 
-    rndGenInUse.seed(currentSeed); //initialize the random generator
-    size_t M = uniform(1U,halfSizeT.max, rndGenInUse); //set universe size to some integer. 
-    size_t U = nextPow2(M); 
-    auto x = uniform(0U, U, rndGenInUse); 
-
-    assert(low(U, x) == (x & (U.lSR - 1)));
-}
-
-/*
-This is an index function to retain the searched value. It is defined as x * lSR(u) + y. Beyond this, the
-relation holds: x = index(high(x), x.low). This is the ideal indexing function of the tree. 
-*/
-private size_t index(size_t universe, size_t x, size_t y) @nogc nothrow
-{
-    return (x * lSR(universe) + y);
-}
-//
-unittest
-{
-    auto currentSeed = unpredictableSeed();
-    static if(vdebug){write("UT: index             "); writeln("seed: ", currentSeed);} 
-    rndGenInUse.seed(currentSeed); //initialize the random generator
-    size_t M = uniform(0U,halfSizeT.max, rndGenInUse); //set universe size to some integer. 
-    
-    size_t U = nextPow2(M); 
-    auto x = uniform(0U, U, rndGenInUse); 
-    
-    assert(index(U, U.high(x), U.low(x)) == x); 
-}
-
-/// convenience method for initializing a van emde boas tree root. This is the default method to get a tree. 
-auto vebRoot(size_t universe)
-in
-{
-    assert(universe); 
-}
-do
-{
-    return VEBroot(universe); 
-}
-///
-unittest
-{
-    auto currentSeed = unpredictableSeed();
-    static if(vdebug){write("UT: 1. use case       "); writeln("seed: ", currentSeed);} 
-    rndGenInUse.seed(currentSeed); //initialize the random generator
-    
-    size_t M = uniform(2U, baseSize, rndGenInUse); //set universe size to some integer (small). 
-    size_t N = uniform(1U, M, rndGenInUse); //set universe size to some integer (small). 
-    
-    auto vT = vebRoot(M); 
-    assert(vT.empty); 
-
-    size_t[] testArray = new size_t[N]; 
-    M.iota.randomCover(rndGenInUse).take(N)
-            .enumerate
-            .tee!(el => testArray[el.index] = el.value)
-            .each!(el => vT.insert(el.value));
-
-    assert(vT.front == testArray.sort.front); 
-    assert(vT.back == testArray.sort.back); 
-    assert(vT().front == testArray.sort.front);  
-    assert(vT().back == testArray.sort.back); 
-    assert(vT[].front == 0); 
-    assert(vT[].back == vT.universe);
-    assert(vT.length == testArray.length); 
-    assert(vT() == testArray); 
-    assert(vT.capacity == baseSize); 
-    assert(vT.universe == M); 
-    assert(!vT.empty); 
-    testArray.each!(el => assert(el in vT)); 
-    size_t counter; 
-    for(auto el = vT.front; el != vT.back; el = vT.successor(el.get))
-    {
-        assert(el.get == testArray.sort[counter]); 
-        ++counter; 
-    }
-    for(auto el = vT.back; el != vT.front; el = vT.predecessor(el.get))
-    {
-        assert(el.get == testArray.sort[counter]); 
-        --counter; 
-    }
-    auto secondElementQ = vT.successor(testArray.sort[0]); 
-    if(!secondElementQ.isNull)
-    {
-        assert(testArray.sort.lowerBound(secondElementQ.get).length == 1); 
-    }
-
-    auto randomElement = testArray[uniform(0, testArray.length, rndGenInUse)]; 
-    assert(!vT.insert(randomElement)); 
-
-    auto vTdeepCopy = vT.dup; 
-    foreach(el; testArray)
-    {
-        vT.remove(el); 
-    }
-    assert(vT.empty); 
-    assert(!vT.length);
-    assert(vTdeepCopy.length == testArray.length); 
-
-    auto vTdeepCopy2 = vTdeepCopy.dup; 
-
-    vTdeepCopy2.remove(testArray[0]); 
-    assert(vTdeepCopy2.length + 1 == testArray.length); 
-    auto inclusiveSlice = vTdeepCopy[]; 
-    if(0 in vTdeepCopy)
-    {
-        assert(inclusiveSlice.length == testArray.length + 1); 
-    }
-    else
-    {
-        assert(inclusiveSlice.length == testArray.length + 2); 
-    }
-
-    auto exclusiveSlice = vTdeepCopy(); 
-    assert(exclusiveSlice.length == vTdeepCopy.length); 
-    foreach(el; vTdeepCopy)
-    {
-        assert(el in exclusiveSlice);
-    }
-    foreach(el; exclusiveSlice)
-    {
-        assert(el in vTdeepCopy); 
-    }
-    auto shallowCopyFromRoot = vTdeepCopy; 
-    assert(!vTdeepCopy.empty); 
-    assert(vTdeepCopy.length == vTdeepCopy().length); 
-    assert(shallowCopyFromRoot == vTdeepCopy().save); 
-
-    inclusiveSlice = vTdeepCopy[]; 
-    auto shallowCopyFromSlice = inclusiveSlice.save;
-    assert(inclusiveSlice.front == shallowCopyFromSlice.front);
-    inclusiveSlice.popFront; 
-    assert(inclusiveSlice.front != shallowCopyFromSlice.front);
-    
-    if(0 in vTdeepCopy)
-    {
-        assert(inclusiveSlice.front == vTdeepCopy.successor(0));
-    }
-    else
-    {
-        assert(inclusiveSlice.front == vTdeepCopy.front); 
-=======
     import std.math : sqrt;
 
     // helping function for output a given value in binary representation
@@ -874,82 +495,8 @@
     auto opIndex() @nogc
     {
         return vebTree!(Yes.inclusive)(this);
->>>>>>> 69000ec6
-    }
-    
-    assert(vTdeepCopy() == testArray);
-    auto vTdeepCopy3 = vT.dup; 
-    auto vTshallowCopy = vT; 
-    assert(shallowCopyFromRoot.front == vTdeepCopy.front); 
-    vTdeepCopy.remove(vTdeepCopy.front.get); 
-    assert(shallowCopyFromRoot.front == vTdeepCopy.front); 
- 
-    assert(vTshallowCopy == vT);
-    assert(vTdeepCopy3 == vT); 
-
-    assert(vT() == vT); 
-    assert(vT == vT());
-}
-///
-unittest
-{
-    auto currentSeed = unpredictableSeed();
-    static if(vdebug){write("UT: 2. use case       "); writeln("seed: ", currentSeed);} 
-    rndGenInUse.seed(currentSeed); //initialize the random generator
-    
-    size_t M = uniform(baseSize + 1, testedSize, rndGenInUse); //set universe size to some integer (small). 
-    size_t N = uniform(1U, min(M, allowedArraySize), rndGenInUse); //set universe size to some integer (small). 
-    
-    auto vT = vebRoot(M); 
-    assert(vT.empty); 
-
-<<<<<<< HEAD
-    size_t[] testArray = new size_t[N]; 
-    
-    M.iota.randomCover(rndGenInUse).take(N)
-            .enumerate
-            .tee!(el => testArray[el.index] = el.value)
-            .each!(el => vT.insert(el.value));
-
-    assert(vT.front == testArray.sort.front); 
-    assert(vT.back == testArray.sort.back); 
-    assert(vT().front == testArray.sort.front);  
-    assert(vT().back == testArray.sort.back); 
-    assert(vT[].front == 0); 
-    assert(vT[].back == vT.universe);
-    assert(vT.length == testArray.length); 
-    assert(vT() == testArray); 
-    assert(vT.capacity == M.nextPow2); 
-    assert(vT.universe == M); 
-    assert(!vT.empty); 
-    
-    testArray.each!(el => assert(el in vT)); 
-    size_t counter; 
-    for(auto el = vT.front; el != vT.back; el = vT.successor(el.get))
-    {
-        assert(el.get == testArray.sort[counter]); 
-        ++counter; 
-    }
-    for(auto el = vT.back; el != vT.front; el = vT.predecessor(el.get))
-    {
-        assert(el.get == testArray.sort[counter]); 
-        --counter; 
-    }
-
-    auto secondElementQ = vT.successor(testArray.sort[0]); 
-    if(!secondElementQ.isNull)
-    {
-        assert(testArray.sort.lowerBound(secondElementQ.get).length == 1); 
-    }
-
-    auto randomElement = testArray[uniform(0, testArray.length, rndGenInUse)]; 
-    assert(!vT.insert(randomElement)); 
-
-    auto vTdeepCopy = vT.dup; 
-    foreach(el; testArray)
-    {
-        vT.remove(el); 
-=======
+    }
+
     /**
     ()-slicing. Yields a "random access range" with the content of the tree. Keys can be NIL. 
     */
@@ -1008,152 +555,28 @@
             */
             return low(key) in ptr_[high(key)];
         }
->>>>>>> 69000ec6
-    }
-    assert(vT.empty); 
-    assert(!vT.length);
-    assert(vTdeepCopy.length == testArray.length); 
-
-<<<<<<< HEAD
-    auto vTdeepCopy2 = vTdeepCopy.dup; 
-
-    vTdeepCopy2.remove(testArray[0]); 
-    assert(vTdeepCopy2.length + 1 == testArray.length); 
-
-    auto inclusiveSlice = vTdeepCopy[]; 
-    if(0 in vTdeepCopy)
-    {
-        assert(inclusiveSlice.length == testArray.length + 1); 
-    }
-    else
-    {
-        assert(inclusiveSlice.length == testArray.length + 2); 
-    }
-
-    auto exclusiveSlice = vTdeepCopy(); 
-    assert(exclusiveSlice.length == vTdeepCopy.length); 
-    foreach(el; vTdeepCopy)
-    {
-        assert(el in exclusiveSlice);
-    }
-    foreach(el; exclusiveSlice)
-    {
-        assert(el in vTdeepCopy); 
-    }
-
-    auto shallowCopyFromRoot = vTdeepCopy; 
-    assert(shallowCopyFromRoot == vTdeepCopy().save); 
-    inclusiveSlice = vTdeepCopy[]; 
-    auto shallowCopyFromSlice = inclusiveSlice.save;
-    assert(inclusiveSlice.front == shallowCopyFromSlice.front);
-    inclusiveSlice.popFront; 
-    assert(inclusiveSlice.front != shallowCopyFromSlice.front);
+    }
+
+    /**
+    the opApply method grants the correct foreach behavior, nogc version
+    */
+    int opApply(scope int delegate(ref size_t) @nogc operations) const @nogc
+    {
+        return opApplyImpl(operations);
+    }
     
-    if(0 in vTdeepCopy)
-    {
-        assert(inclusiveSlice.front == vTdeepCopy.successor(0));
-    }
-    else
-    {
-        assert(inclusiveSlice.front == vTdeepCopy.front); 
-    }
-    
-    assert(vTdeepCopy() == testArray);
-    auto vTdeepCopy3 = vT.dup; 
-    auto vTshallowCopy = vT; 
-    assert(shallowCopyFromRoot.front == vTdeepCopy.front); 
-    vTdeepCopy.remove(vTdeepCopy.front.get); 
-    assert(shallowCopyFromRoot.front == vTdeepCopy.front); 
- 
-    assert(vTshallowCopy == vT);
-    assert(vTdeepCopy3 == vT); 
-
-    assert(vT() == vT); 
-    assert(vT == vT());
-}
-
-//
-unittest
-{
-    auto currentSeed = unpredictableSeed(); // 83_843; 898_797_859; 
-    static if(vdebug){write("UT: vN, opBinaryIn    "); writeln("seed: ", currentSeed);} 
-    rndGenInUse.seed(currentSeed); //initialize the random generator
-
-    auto value = uniform(0U, size_t.max, rndGenInUse);
-    auto bitNum = uniform(0U, baseSize, rndGenInUse);
-    auto vN = vebRoot(baseSize); 
-    *vN.val = value; 
-    
-    if((*vN.val & size_t(1) << bitNum) != 0 ) 
-    {
-        assert(bitNum in vN); 
-    }
-
-    if((*vN.val & size_t(1) << bitNum) == 0 )
-    {
-        assert(!(bitNum in vN)); 
-    }
-}
-//
-unittest
-{
-    auto currentSeed = unpredictableSeed();
-    static if(vdebug){write("UT: vN, predecessor   "); writeln("seed: ", currentSeed);} 
-    rndGenInUse.seed(currentSeed); //initialize the random generator
-    auto v = uniform(2U, testedSize, rndGenInUse); //set universe size to some integer. 
-    auto x = uniform(1U, baseSize, rndGenInUse);
-    auto vN = vebRoot(baseSize); 
-    *vN.val = v; 
-
-    bool found; 
-
-    for(size_t index = x - 1; index >= 0; --index)
-    {
-        if (v & (size_t(1) << index)) 
-        {
-            found = true; 
-            assert(!vN.empty);
-            assert(vN.predecessor(x) == index); 
-            break; 
-        }
-        if(!index) break; 
-    }
-
-    if(!found) assert(vN.predecessor(x).isNull); 
-}
-//
-unittest
-{
-    auto currentSeed = unpredictableSeed();
-    static if(vdebug){write("UT: vN, successor     "); writeln("seed: ", currentSeed);} 
-    rndGenInUse.seed(currentSeed); //initialize the random generator
-    auto v = uniform(0U, size_t.max, rndGenInUse); //set universe size to some integer. 
-    auto x = uniform(0U, baseSize, rndGenInUse);
-    auto vN = vebRoot(baseSize); 
-    *vN.val = v; 
-    bool found; 
-
-    for (size_t index = x + 1; index < baseSize; ++index)
-    {
-        if (v & (size_t(1) << index)) 
-        {
-            found = true; 
-            assert(vN.successor(x).get == index); 
-            break; 
-        }
-=======
-    /**
-    the opApply method grants the correct foreach behavior, nogc version
-    */
-    int opApply(scope int delegate(ref size_t) @nogc operations) const @nogc
+    /**
+    ditto
+    */
+    int opApply(scope int delegate(ref size_t, ref size_t) @nogc operations) const @nogc
     {
         return opApplyImpl(operations);
     }
-    
+
     /**
     ditto
     */
-    int opApply(scope int delegate(ref size_t, ref size_t) @nogc operations) const @nogc
+    int opApply(scope int delegate(ref size_t) operations) const 
     {
         return opApplyImpl(operations);
     }
@@ -1161,60 +584,12 @@
     /**
     ditto
     */
-    int opApply(scope int delegate(ref size_t) operations) const 
+    int opApply(scope int delegate(ref size_t, ref size_t) operations) const 
     {
         return opApplyImpl(operations);
     }
 
     /**
-    ditto
-    */
-    int opApply(scope int delegate(ref size_t, ref size_t) operations) const 
-    {
-        return opApplyImpl(operations);
->>>>>>> 69000ec6
-    }
-    if(!found) assert(vN.successor(x).isNull);
-}
-
-/**
-This is the struct to represent a VEB tree node. Its members are
-- a pointer to the stats: universe and current inserted element amount 
-- a pointer to the min and max values. These pointee is used as a bit array in the leaf nodes. 
-- a poitner (or array) to the child nodes, in case the node is not a leaf node
-- a pointer (an array) to the data pointers, in case the tree is used with data. 
-Dependent from the universe size passed in a method the stored value will be interpretated in two different ways: 
-If the parameter passed shows, that the universe size is below the bit size of the stored value, then, it can be
-handled as a bit array and all operations decay to operations defined in core.bitop. This case correspond to
-the state of the node being a leaf. No children exist and the pointer should stay uninitialized
-Otherwise, the value is interpretated as two values, the minimum and maximum stored at the same place in memory. The
-minimum and maximum shows, which range is achievable through this node. The parameters passed to a function of the
-node have to be well chosen, to hit the appropriate child. 
-The first element of the children array, if present is handled different. According to literature, it has the role
-of the summary of the remaining children cluster. With it help it is possible to achieve a very small recursion
-level during an access. 
-*/
-struct VEBroot
-{
-    /**
-<<<<<<< HEAD
-    yields the next power of two, based un universe size
-    */
-    @property size_t capacity() @nogc
-    in
-    {
-        assert(stats !is null); 
-    }
-    do
-    {
-        if(universe <= baseSize)
-        {
-            return baseSize; 
-        }
-        else
-        {
-            return universe.nextPow2; 
-=======
     Node constructor. A universe size provided, if the size is below the cutoff there is nothing to be done, as the
     underlying value created and set to zero by default. 
     If otherwise create an array of children. This array has to be (according to Cormen) of size of higher square
@@ -1260,123 +635,11 @@
 
             // add the summary with its universe of higher squaure root of the current universe
             summary = typeof(this)(this.capacity.hSR);
->>>>>>> 69000ec6
         }
         assert(!length_ == this.empty);
     }
 
     /**
-<<<<<<< HEAD
-    yields the universe size of a node. The root has the unvierse size, defined on tree creation
-    */
-    @property size_t universe() const @nogc nothrow
-    in
-    {
-        assert(stats !is null); 
-    }
-    do
-    {
-        return (*stats & higherMask) >> (size_t.sizeof * CHAR_BIT/2);     
-    }
-
-    /**
-    yields the current inserted elements under the node, including the two elements of the node itself. 
-    */
-    @property size_t length() @nogc
-    in
-    {
-        assert(stats !is null); 
-    }
-    do
-    {
-        return *stats & lowerMask; 
-    }
-
-    /**
-    the opApply method grants the correct foreach behavior, nogc version
-    */
-    int opApply(scope int delegate(ref size_t) @nogc operations) @nogc
-    {
-        return opApplyImpl(operations);
-    }
-
-    /**
-    the opApply method grants the correct foreach behavior
-    */
-    int opApply(scope int delegate(ref size_t) operations)
-    {
-        return opApplyImpl(operations);
-    }
-
-    // with the trick of https://forum.dlang.org/thread/erznqknpyxzxqivawnix@forum.dlang.org
-    private int opApplyImpl(O)(O operations)
-    {
-        int result; 
-        
-        for(auto leading = front; !leading.isNull; leading = successor(leading.get)) 
-        {
-            result = operations(leading.get);     
-            
-            if(result)
-            {
-                break; 
-            }
-        }
-
-        return result;
-    }
-
-    /**
-    method returning either the lower part of the stored value (intermediate node) or the lowest bit set (bit vector
-    mode). If the node does not contain any value (min > max or value == 0) Nullable.null is returned. 
-    */
-    @property Response front() @nogc nothrow
-    {
-        /*
-            we have only a chance to get a value, if a value is present.
-            if it is a leaf, handle the val as a bit array and find the first bit set from the right. 
-            if it is not a leaf, get the minimum. 
-        */ 
-        if(!empty) 
-        {
-            if(isLeaf)
-            {
-                return typeof(return)(bsf(*val));
-            }
-            else
-            {
-                return typeof(return)(*val & lowerMask); 
-            }   
-        }
-        // return the result, even if it was not set to a value. 
-        return typeof(return).init;  
-    }
-
-    /** 
-    method returning either the higher part of the stored value (intermediate node) or the highest bit set (bit
-    vector mode). If the node does not contain any value (min > max or value == 0) Nullable.null is returned. 
-    */
-    @property Response back() @nogc nothrow 
-    {
-        /*
-            we have only a chance to get a value, if a value is present. 
-            if it is a leaf, handle the val as a bit array and find the first bit set from the left. 
-            if it is not a leaf, get the max. 
-        */
-        if(!empty)
-        {
-            if(isLeaf)
-            {
-                return typeof(return)(bsr(*val)); 
-            }   
-            else
-            {
-                return typeof(return)((*val & higherMask) >> (size_t.sizeof * CHAR_BIT/2));
-            }
-        }
-        // return the result, even if it was not set to a value. 
-        return typeof(return).init;  
-=======
     This tree has a length notion: it is the current number of inserted elements. 
     Returns: The current amount of contained keys. 
     */
@@ -1510,54 +773,9 @@
         if (cluster[treeOffset].empty)
             summary.remove(treeOffset);
         return res;
->>>>>>> 69000ec6
     }
     
     /**
-<<<<<<< HEAD
-    yields a deep copy of the node. I. e. copies all data in children and allocates another tree 
-    */
-    typeof(this) dup()
-    {
-        auto copy = this;
-        copy.stats = new size_t(); 
-        copy.val = new size_t();  
-        *copy.stats = *this.stats;
-        *copy.val = *this.val; 
-        if(!isLeaf)
-        {
-            copy.ptrArr = this.ptrArr[0 .. hSR(universe.nextPow2) + 1].dup;
-            copy.ptrArr[0 .. hSR(universe.nextPow2) + 1].each!((ref n) => n = n.dup);
-        }
-        
-        return copy;
-    }
-
-    /**
-    []-slicing. Yields a "random access range" with the content of the tree, always containing zero and universe as keys
-    */
-    auto opIndex()
-    {
-        return VEBtree!(Yes.inclusive)(this);  
-    }
-
-    /**
-    ()-slicing. Yields a "random access range" with the content of the tree. Keys can be isNull. 
-    */
-    auto opCall()
-    {
-        return VEBtree!(No.inclusive)(this);  
-    }
-
-    /** 
-    method to check whether the current node holds a value
-    */
-    @property bool empty() @nogc nothrow
-    {
-        if(val is null)
-        {
-            return true; 
-=======
     The successor search method of the van Emde Boas tree. 
     Params: 
         val = The key the next greater neighbor of which is looked for.
@@ -1653,606 +871,9 @@
             auto offset = cluster[childIndex].prev(low(val));
             // the result is given by reconstruction of the answer. 
             return index(childIndex, offset);
->>>>>>> 69000ec6
-        }
-        else
-        {
-<<<<<<< HEAD
-            if(isLeaf)
-            {
-                return *val == 0; 
-            }
-            else
-            {
-                return (*val & lowerMask) > ((*val & higherMask) >> (size_t.sizeof * CHAR_BIT/2)); 
-            }
-        }
-    }
-
-    /**
-    member method for the case universe size < base size. Overloads by passing only one parameter, which is
-    the bit number of interest. Returns whether the appropriate bit inside the bitvector is set.
-    */
-    bool opBinaryRight(string op)(size_t key) if(op == "in")  // @nogc nothrow 
-    {
-        assert(universe); 
-        if(key > universe.nextPow2)
-        {
-            return false; 
-        }
-        if(isLeaf)
-        {
-            assert(key < baseSize);
-            return bt(val, key) != 0;
-        }
-        else
-        {
-            if(empty)
-            {
-                // if an empty intermediate node is found, nothing is stored below it. 
-                return false; 
-            } 
-            // case of a single valued range. 
-            if(key == front || key == back)
-            {
-                return true; 
-            }
-            
-            /*
-                else we have to descend, using the recursive indexing: 
-                1. take the high(value, uS)-th child and 
-                2. ask it about the reduced low(value, uS) value
-                3. use the lSR(uS) universe size of the childe node. 
-            */
-            
-            assert(cluster[high(key)].universe == lSR(universe.nextPow2));
-            return low(key) in cluster[high(key)]; 
-        }
-    }
-
-    alias put = insert; 
-    /**
-    insert method. this method is called from class with a universe size given. It performs recursion calls untill
-    the universe size is reduced to the base size. Then the overloaded insert method is called. 
-    */
-    bool insert(size_t key) @nogc
-    {        
-        if(key > capacity)
-        {
-            return false;
-        }
-
-        // if descended so far, do not use other functionality any more. 
-        if(isLeaf)
-        {
-            assert(val !is null); 
-            return length = length + (bts(val, key) == 0); 
-        }
-
-        if(empty) // if the current node does not contain anything put the value inside. 
-        {
-            front = key; 
-            back = key; 
-
-            assert(!empty); 
-            
-            return length = length + 1; 
-        }
-
-        assert(!empty);
-        assert(!front.isNull); 
-        assert(!back.isNull); 
-
-        if(key == front || key == back)
-        {
-            return false; 
-        }
-
-        if(front == back) // if the node contains a single value only, expand the node to a range and leave. 
-        {
-            if(front > key)
-            {
-                front = key; 
-            }
-            if(back < key)
-            {
-                back = key; 
-            }
-            
-            return length = length + 1; 
-        }
-        /*
-            if none of the cases above was true (all of them are break conditions) we have to compare the given value
-            with the values present and adapt the range limits. This replaces the value we want to insert. 
-        */
-        // a swap can not be used here, as min is itself a (property) method 
-        if(key < front)
-        {
-            auto tmpKey = key; 
-
-            key = front.get;
-
-            front = tmpKey;
-            
-        }
-        // a swap can not be used here, as max is itself a (property) method 
-        if(key > back)
-        {
-            auto tmpKey = key; 
-            
-            key = back.get; 
-            
-            back = tmpKey; 
-        }
-        
-        // calculate the index of the children cluster by high(value, uS) we want to descent to. 
-        auto nextTreeIndex = high(key); 
-        
-        // if the child is happened to be null we have to update the summary and insert value of high(value, uS) into it
-        assert(summary.universe == hSR(universe.nextPow2));
-        
-        if(cluster[nextTreeIndex].empty)
-        {
-            summary.insert(high(key));
-        }
-        
-        // in any case we pass the lowered value low(value, uS) to the child. 
-        assert(cluster[nextTreeIndex].universe == universe.nextPow2.lSR);
-        return length = length + cluster[nextTreeIndex].insert(low(key)); 
-    }
-
-    /**
-    remove method. this method is called from class with a universe size given. It performs recursion calls untill
-    the universe size is reduced to the base size. Then the overloaded remove method is called. 
-    */
-    auto remove(size_t key) @nogc // nothrow 
-    {
-        // if descended so far, do not use other functionality any more. 
-        if(isLeaf)
-        {
-            return length = length - btr(val, key) != 0; 
-        }
-
-        if(empty) 
-        {
-            // if the current node is null, there is nothing to remove. 
-            return false;
-        }
-        
-        if(front == back) // if the current node contains only a single value
-        {
-            if(front != key)
-            {
-                // do nothing if the given value is not the stored one 
-                return false; 
-            } 
-
-            this.nullify; 
-            return length = length - 1; 
-        }
-
-        if(key == front) // if we met the minimum of a node 
-        {
-            auto treeOffset = summary.front; // calculate an offset from the summary to continue with
-            if(treeOffset.isNull) // if the offset is invalid, then there is no further hierarchy and we are going to 
-            {
-                front = back; // store a single value in this node. 
-                return length = length - 1; 
-            }
-            auto min = cluster[treeOffset.get].front; // otherwise we get the minimum from the offset child
-            
-            assert(cluster[treeOffset].universe == universe.nextPow2.lSR); 
-
-            // remove it from the child 
-            cluster[treeOffset.get].remove(min); 
-            
-            // if it happens to become null during the remove process, we also remove the offset entry from the summary 
-            assert(summary.universe == universe.nextPow2.hSR);
-            if(cluster[treeOffset.get].empty)
-            {
-                summary.remove(treeOffset.get); 
-            }
-
-            //anyway, the new min of the current node become the restored value of the calculated offset. 
-            front = index(treeOffset.get, min); 
-            
-            return length = length - 1; 
-        }
-
-        // if we met the maximum of a node 
-        if(key == back) 
-        {
-            // calculate an offset from the summary to contiue with 
-            auto treeOffset = summary.back; 
-            // if the offset is invalid, then there is no further hierarchy and we are going to 
-            if(treeOffset.isNull) 
-            {
-                // store a single value in this node. 
-                back = front; 
-                return length = length - 1; 
-            }
-
-            // otherwise we get maximum from the offset child 
-            auto max = cluster[treeOffset.get].back; 
-            assert(cluster[treeOffset.get].universe == universe.nextPow2.lSR);
-
-            // remove it from the child 
-            cluster[treeOffset.get].remove(max); 
-
-            // if it happens to become null during the remove process, we also remove the offset enty from the summary 
-            assert(summary.universe == universe.nextPow2.hSR);
-            if(cluster[treeOffset.get].empty) summary.remove(treeOffset.get); 
-
-            // anyway, the new max of the current node become the restored value of the calculated offset. 
-            back = index(treeOffset.get, max); 
-            
-            return length = length - 1; 
-        }
-
-        // if no condition was met we have to descend deeper. We get the offset by reducing the value to high(value, uS)
-        auto treeOffset = high(key); 
-        // and remove low(value, uS) from the offset child. 
-        assert(cluster[treeOffset].universe == universe.nextPow2.lSR);
-
-        typeof(return) res = length = length - cluster[treeOffset].remove(low(key)); 
-        
-        // if the cluster become null during the remove process we have to update the summary node. 
-        assert(summary.universe == universe.nextPow2.hSR);
-        
-        if(cluster[treeOffset].empty)
-        {
-            summary.remove(treeOffset); 
-        }
-
-        return res; 
-    }
-
-    /**
-    predecessor method. this method is called from class with a universe size given. It performs recursion calls
-    until the universe size is reduced to the base size. Then the overloaded predecessor method is called. 
-    */
-    Response predecessor(size_t value) @nogc nothrow
-    {
-        // if descended so far, do not use other functionality any more. 
-        if(isLeaf)
-        {   
-            if(!empty && (value != 0))
-            {
-                /*
-                create a mask, which hides all higher bits of the stored value down to the given bit number, then apply
-                bit search from the highest bit. 
-                */
-                auto maskedVal = *val & ((size_t(1) << value) - 1); 
-                if(maskedVal != 0)
-                {
-                     return typeof(return)(maskedVal.bsr);
-                }
-            }
-            return typeof(return).init; 
-        }
-        // if this node is empty, no predecessor can be found here or deeper in the tree
-        if(empty)
-        {
-            return typeof(return).init;
-        }
-        // if given value is greater then the stored max, the predecessor is max
-        if(value > back)
-        {
-            return typeof(return)(back); 
-        }
-        // if given value is less then the min, no predecessor exists. 
-        if(value <= front)
-        {
-            return typeof(return).init; 
-        }
-        /*
-        if none of the break conditions was met we have to descend further into the tree. 
-        */
-        auto childIndex = high(value); // calculate the child index by high(value, uS)
-        auto minlow = cluster[childIndex].front; // look into the child for its minimum
-        // if the minimum exists and the lowered given value is greater then the child's minimum
-        if(!minlow.isNull && low(value) > minlow) 
-        {
-            // calculate an offset to continue with by asking the child on predecessor of the lowered value. 
-            assert(cluster[childIndex].universe == universe.nextPow2.lSR);
-            auto offset = cluster[childIndex].predecessor(low(value)); 
-            // the result is given by reconstruction of the answer. 
-            return typeof(return)(index(childIndex, offset)); 
         }
         else // otherwise we can not use the minimum of the child 
         {
-            // ask the summary for the predecessor cluster. 
-            assert(summary.universe == universe.nextPow2.hSR); 
-            auto predcluster = summary.predecessor(childIndex);
-            // if the predecessor cluster is null return the current min, as this is the last remaining value 
-            if(predcluster.isNull)
-            {
-                return typeof(return)(front); 
-            }
-            // if the predecessor cluster exists, the offset is given by its maximum
-            // and the result by the reconstruction of the offset. 
-            return typeof(return)(index(predcluster, cluster[predcluster].back)); 
-        }
-    }
-
-    /**
-    successor method. this method is called from class with a universe size given. It performs recursion calls until
-    the universe size is reduced to the base size. Then the overloaded successor method is called. 
-    */
-    Response successor(size_t value) @nogc nothrow 
-    {
-        // if descended so far, do not use other functionality any more. 
-        if(isLeaf)
-        {        
-            if(!empty && (value + 1 < baseSize)) 
-            {
-                // create a mask, which hides all lower bits of the stored value up to the given bit number, then apply
-                // bit search from the lowest bit. 
-                auto maskedVal = *val & ~((size_t(1) << (value + 1)) - 1); 
-                if(maskedVal != 0) 
-                {
-                    return typeof(return)(maskedVal.bsf);
-                }
-            }
-            return typeof(return).init; 
-        } 
-        // if this node is empty, no successor can be found here or deeper in the tree
-        if(empty) return typeof(return).init; 
-        // if given value is less then the min, return the min as successor
-        if(value < front) return typeof(return)(front); 
-        // if given value is greater then the max, no predecessor exists
-        if(value >= back) return typeof(return).init; 
-        
-        // if none of the break conditions was met, we have to descent further into the tree. 
-        // calculate the child index by high(value, uS)
-        auto childIndex = high(value); 
-        // look into the child for its maximum
-        auto maxlow = cluster[childIndex].back; 
-        // if the maximum exists and the lowered given value is less then the child's maximum 
-        if(!maxlow.isNull && low(value) < maxlow)
-        {
-            // calculate an offset to continue with by asking the child on predecessor of the lowered value
-            assert(cluster[childIndex].universe == universe.nextPow2.lSR);
-            auto offset = cluster[childIndex].successor(low(value)); 
-            // the result is given by reconstruction of the answer
-            return typeof(return)(index(childIndex, offset));
-        }
-        else // otherwise we can not use the maximum of the child 
-        {
-            // ask the summary for the successor cluster. 
-            assert(summary.universe == universe.nextPow2.hSR); 
-            auto succcluster = summary.successor(childIndex); 
-            // if the successor cluster is null
-            if(succcluster.isNull)
-            {
-                // return the current max, as this is the last remaining value
-                return typeof(return)(back); 
-            }
-            
-            // if the successor cluster exists, the offset is given by its minimum
-            // and the result by the reconstruction of the offset. 
-            return typeof(return)(index(succcluster, cluster[succcluster].front)); 
-        }
-    }
-
-    /**
-    dummy toHash method. 
-    */
-    size_t toHash() const nothrow @safe { assert(0); }
-
-    /**
-    comparison operator for the recursive node of the same kind. 
-    */
-    bool opEquals(O)(ref const O input) const if(is(Unqual!O == Unqual!(typeof(this))))
-    {
-        // short circuit, if pointers are the same
-        if(stats == input.stats)
-        {
-            assert(val == input.val); 
-            return true; 
-        }
-
-        // otherwise we have to check the whole structure.
-        if(*stats != *input.stats)
-        {
-            return false; 
-        }
-        if(*val != *input.val)
-        {
-            return false; 
-        }
-        if(!isLeaf)
-        {
-            if(summary != input.summary)
-            {
-                return false; 
-            }
-            foreach(i, ref c; cluster)
-            {
-                if(c != input.cluster[i])
-                {
-                    return false; 
-                }
-            }    
-        }
-        else
-        {
-            if(!input.isLeaf)
-            {
-                return false; 
-            }
-        }
-        return true; 
-    }
-
-    private: 
-    /*
-    This pointer acts as an array to nodes like this one. As the universe size is not provided, the length of the
-    array can not be used to calculate the most of operations, so no explicit array is needed. The only remaining
-    property is whether the pointer is set at all. From this property the node can decide, whether it is a leaf or
-    an intermediate node. // the first member behaves different, as the others, as it is the summary node. 
-    */
-
-    typeof(this)[] ptrArr;
-    
-    // contains max and min, or the bit array of keys
-    size_t* val;
-    // contains universe size and the current length
-    size_t* stats; 
-    
-    // property returning the summary node 
-    @property auto ref summary() inout// @nogc nothrow 
-    in
-    {
-        assert(!isLeaf);
-    }
-    do
-    {
-        return ptrArr[0];
-    }
-    
-    // property returning the cluster array 
-    @property auto ref cluster() inout// @nogc nothrow 
-    in
-    {
-        assert(!isLeaf);
-    }
-    do
-    {
-        return ptrArr[1 .. hSR(universe.nextPow2) + 1];
-    }
-    
-    @property bool universe(size_t input) @nogc
-    in
-    {
-        assert(stats !is null); 
-        assert(input < maxSizeBound);
-    }
-    do
-    {
-        const retVal = universe != input; 
-
-        if(retVal)
-        {
-            *stats = *stats & lowerMask; 
-            *stats = *stats | (input << (size_t.sizeof * CHAR_BIT/2));    
-        }
-
-        return retVal; 
-    }
-
-    @property bool length(size_t input) @nogc
-    in
-    {
-        assert(stats !is null); 
-        assert(input < maxSizeBound);
-    }
-    do
-    {
-        const retVal = length != input; 
-        
-        if(retVal)
-        {
-            *stats = *stats & higherMask; 
-            *stats = *stats | input;     
-        }
-        
-        return retVal; 
-    }
-
-    /**
-    Node constructor. A universe size provided, if the size is below the cutoff there is nothing to be done, as the
-    underlying value created and set to zero by default. 
-    If otherwise create an array of children. This array has to be (according to Cormen) of size of higher square
-    root of the current universe size + 1. The extra place is reserved for the summary. 
-    For each just created child call its constructor.
-    For the summary with the universe size of the higher square root of the current universe size. 
-    For each other child with the universe size of the lower square root of the currennt universe size. 
-    Then, assign the fully initialized children array to the pointer in the current node, doing approprate steps to
-    show, that this node is an intermediate node, not containing any values yet. 
-    The knowledge of the current universe size is lost at this moment. As this keeps every build up node smaller 
-    (and there could be a lot of them). This is why, the VEBtree class continues to hold the global universe size,
-    which is passed on every call to the root node. In this way this, extern saved value has the role of being
-    outsourced array size for each (!) node in the tree, as its size is reconstructed during the access to them. 
-    */
-    this(size_t uS) // nothrow 
-    {
-        stats = new size_t(); 
-        val = new size_t(); 
-
-        universe = uS; 
-        
-        assert(stats !is null); 
-        if(universe > baseSize)
-        {
-            // reserve enough place for the summary and the children cluster
-            assert(stats !is null); 
-            ptrArr.length = hSR(universe.nextPow2) + 1;
-
-            // add the summary with its universe of higher squaure root of the current universe
-            assert(stats !is null); 
-            summary = typeof(this)(universe.nextPow2.hSR); 
-            assert(stats !is null); 
-            assert(ptrArr[0].stats !is null); 
-            assert(ptrArr[0].universe == universe.nextPow2.hSR);
-            // add higher square root children with lower square root universe each.
-            assert(stats !is null); 
-
-            cluster.each!((ref el) => el = typeof(this)(universe.nextPow2.lSR));
-            assert(stats !is null); 
-            ptrArr[1 .. hSR(universe.nextPow2) + 1].each!((ref el) => assert(el.universe == universe.nextPow2.lSR));
-            
-        }
-        nullify; // set the value to the sentinel value to represent the empty state. 
-    }
-
-    /** convinience method to check, if the node belongs to the lowest level in the tree */
-    @property bool isLeaf() @nogc const nothrow
-    in
-    {
-        assert(stats !is null); 
-    }
-    do
-    {
-        return universe <= baseSize;
-    }
-
-    /** method executing the appropriate steps to nullify the current node */
-    @property void nullify() @nogc // nothrow 
-    in
-    {
-        assert(val !is null); 
-    }
-    do
-    {
-        if(isLeaf)
-        {
-            *val = 0; 
-        }
-        else
-        {
-            *val = 1; 
-        }
-    }  
-
-    /**
-    setter for the min, setting either the lowest bit or the min part of the value. 
-    */
-    @property void front(size_t key) @nogc
-    {
-        if(isLeaf)
-        {
-            assert(front > key);
-            insert(key); 
-        }
-        else
-        {
-            // the passed value should not exceed the allowed size of a size/2
-            assert(key < maxSizeBound);
-            *val = *val & higherMask;
-            *val = *val | key;
-        }
-=======
             auto predcluster = summary.prev(childIndex);
             // if the predecessor cluster is null return the current front, as this is the last remaining value 
             if (predcluster == NIL)
@@ -2537,95 +1158,11 @@
     auto save() const @nogc
     {
         return vebTree!(inclusive)(*root_, frontKey, backKey, length);
->>>>>>> 69000ec6
     }
 
     size_t toHash() @nogc const nothrow { assert(0); }
 
     /**
-<<<<<<< HEAD
-    setter for the max, setting either the highest bit or the max part of the value. 
-    */
-    @property void back(size_t key) @nogc
-    {
-        if(isLeaf) 
-        {
-            assert(back < key); 
-            insert(key); 
-        }
-        else
-        {
-            // the passed value should not exceed the allowed size of a size/2
-            assert(key < maxSizeBound); 
-            *val = *val & lowerMask; 
-            *val = *val | (key << (size_t.sizeof * CHAR_BIT/2));
-        }
-    }
-
-    size_t low(size_t key) @nogc nothrow
-    {
-        return .low(universe.nextPow2, key); 
-    }
-
-    size_t high(size_t key) @nogc nothrow 
-    {
-        return .high(universe.nextPow2, key); 
-    }
-
-    size_t index(size_t x, size_t y) @nogc nothrow 
-    {
-        return .index(universe.nextPow2, x, y); 
-    }
-}
-
-///
-unittest
-{
-    
-    auto vN = vebRoot(baseSize); 
-    assert(vN.empty); 
-    static assert(vN.sizeof == 4 * size_t.sizeof); 
-    assert(vN.isLeaf); 
-    assert(vN.empty); 
-    *vN.val = 3; 
-    assert(vN.front == 0);
-    assert(1 in vN);
-    assert(!(2 in vN));
-    assert(vN.isLeaf);
-    assert(vN.ptrArr == null); 
-    vN.nullify; 
-    assert(vN.empty); 
-    assert(*vN.val == 0); 
-    
-}
-
-///
-unittest
-{
-    
-    auto vT = vebRoot(100); 
-    assert(vT.empty);
-    auto result = vT.insert(2); 
-    
-    assert(result); 
-    assert(!vT.empty); 
-    assert(2 in vT);
-    assert(vT.length == 1);      
-    
-    auto vT2 = vT;
-    auto vT3 = vT.dup(); 
-    assert(2 in vT2);
-    assert(vT2.length == 1); 
-    auto result2 = vT2.insert(3);
-    assert(vT2.length == 2);
-    assert(result2); 
-    assert(3 in vT2); 
-    assert(3 in vT);
-    assert(!(3 in vT3));
-    assert(vT2.length == 2);
-    
-}
-=======
     for comparison with an iterable, the iterable will be iterated, as the current object.
     */
     bool opEquals(T)(auto ref T input) const if (isIterable!T)
@@ -2718,7 +1255,6 @@
 enum size_t lowerMask = size_t.max >> (size_t.sizeof * CHAR_BIT / 2);
 // bit mask representing size_t.back without uint.max. 
 enum size_t higherMask = size_t.max ^ lowerMask;
->>>>>>> 69000ec6
 
 /*
 This function returns the higher square root of the given input. It is needed in the initialization step 
@@ -2727,235 +1263,13 @@
 */
 size_t hSR(size_t val) @nogc
 {
-<<<<<<< HEAD
-    
-    auto currentSeed = unpredictableSeed();
-    static if(vdebug){write("UT: vT, [], ()        "); writeln("seed: ", currentSeed);} 
-    rndGenInUse.seed(currentSeed); //initialize the random generator
-
-    size_t M = uniform(2U,testedSize, rndGenInUse); //set universe size to some integer. 
-    auto vT = vebRoot(M); //create the tree
-    assert(M.iota.map!(i => vT.insert(uniform(0, vT.universe, rndGenInUse))).sum == vT.length); 
-    
-    assert(vT[].front == 0); 
-    assert(vT[].back == vT.universe); 
-    
-}
-///
-unittest
-{
-    auto p = vebRoot(100); 
-    assert(p.empty); 
-    p.insert(5); 
-    p.insert(100); 
-    assert(!p.empty); 
-    assert(p.successor(0) == 5); 
-    assert(p.successor(4) == 5); 
-    assert(p.successor(5) == 100); 
-    auto s = p[]; 
-    static assert(isBidirectionalRange!(typeof(s)));
-    assert(s.front == 0); 
-    assert(p.front == 5); 
-    s.popFront; 
-    assert(!s.empty); 
-    assert(s.front == 5); 
-    s.popFront; 
-    assert(s.front == 100); 
-    s.popFront; 
-    assert(s.empty); 
-
-    auto pp = vebRoot(100);
-    assert(pp.empty); 
-    pp.insert(5); 
-    assert(!pp.empty); 
-    assert(pp.successor(0) == 5); 
-    assert(pp.successor(4) == 5); 
-    assert(pp.successor(5).isNull);
-    assert(pp[].successor(5) == 100); 
-    auto ss = pp(); 
-    static assert(isBidirectionalRange!(typeof(ss)));
-    assert(ss.front == 5); 
-    ss.popFront; 
-    assert(ss.empty); 
-    assert(ss.front.isNull); 
-=======
     return size_t(1) << (bsr(val) / 2 + ((val.bsr & 1) || ((val != 0) && (val & (val - 1)))));
->>>>>>> 69000ec6
 }
 //
 unittest
 {
-<<<<<<< HEAD
-    
-    auto vT = vebRoot(1000); 
-    assert(vT.capacity == 1024); 
-    assert(vT.front.isNull); 
-    assert(vT.insert(2)); 
-    assert(vT.insert(5));
-    assert(!(8 in vT)); 
-    assert(vT.insert(88));
-    assert(88 in vT); 
-    assert(vT.predecessor(4) == 2);
-    assert(!(8 in vT)); 
-    assert(vT.insert(8)); 
-    assert(8 in vT); 
-    assert(vT.predecessor(75) == 8); 
-    
-    assert(vT.predecessor(90) == 88); 
-    
-    assert(vT.predecessor(7) == 5); 
-    assert(vT.predecessor(4) == 2); 
-    assert(vT.predecessor(2).isNull); 
-    
-    //TODO: reactivate this by slicing assert(vT[].predecessor(2) == 0); 
-    
-    assert(vT.predecessor(2).isNull); 
-    
-    assert(vT.successor(6) == 8); 
-    assert(vT.successor(5) == 8); 
-    
-    assert(vT.successor(4) == 5); 
-    assert(vT.successor(1) == 2); 
-    assert(vT.successor(75) == 88); 
-    assert(vT.successor(90).isNull); 
-    //TODO: reactivate this by slicing assert(vT[].successor(90) == vT.universe);
-    
-    assert(!(1029 in vT)); 
-    
-    assert(vT.successor(1025).isNull);
-    assert(vT.successor(1025).isNull);
-    
-    auto vT2 = vebRoot(500); 
-    assert(vT2.empty); 
-    vT2.insert(50); 
-    vT2.insert(500); 
-    assert(vT2.back == 500); 
-    assert(vT2.front == 50); 
-    assert(vT2.successor(40) == 50);
-    assert(vT2.successor(50) == 500); 
-    
-    vT2 = vebRoot(500); 
-    assert(vT2.empty); 
-    vT2.insert(50); 
-    vT2.insert(500); 
-    assert(vT2.back == 500); 
-    assert(vT2.front == 50); 
-    assert(vT2.successor(40) == 50);
-    assert(vT2.successor(50) == 500); 
-
-    /* about 20 seconds in debug mode. 
-    auto vT3 = vebRoot(halfSizeT.max);
-    assert(vT3.insert(5)); 
-    assert(vT3.member(5));
-    assert(vT3.capacity == cast(ulong)halfSizeT.max + 1UL);
-    //*/
-    
-    assert(!(1029 in vT)); 
-    assert(!(865 in vT)); 
-    assert(vT.insert(865)); 
-    assert(865 in vT); 
-    assert(!vT.insert(865)); 
-    assert(865 in vT); 
-    assert(!(866 in vT)); 
-    assert(!vT.remove(866)); 
-    assert(865 in vT); 
-    assert(vT.remove(865)); 
-    assert(!(865 in vT));    
-    
-}
-=======
->>>>>>> 69000ec6
 
     auto currentSeed = unpredictableSeed();
-<<<<<<< HEAD
-    static if(vdebug){write("UT: rand, succ        "); writeln("seed: ", currentSeed);} 
-    rndGenInUse.seed(currentSeed); //initialize the random generator
-
-    size_t M = uniform(2U,testedSize, rndGenInUse); //set universe size to some integer. 
-    auto vT = vebRoot(M); //create the tree
-    assert(vT.capacity == (M-1).nextPow2); 
-
-    auto filled = M.iota.map!(i => vT.insert(uniform(0, vT.universe, rndGenInUse))).sum; 
-    assert(filled == vT.length); 
-
-    size_t n; 
-    auto i = vT.back; 
-
-    // discover the thousend (or little less) values with the predecessor method
-    while(!i.isNull)
-    {
-        ++n;
-        i = vT.predecessor(i); 
-        if(n > filled) break; 
-    }
-    
-    size_t o;
-    i = vT.front; 
-    while(!i.isNull)
-    {
-        ++o; 
-        i = vT.successor(i.get);
-        if(o - 1 > filled) break; 
-    }
-    
-    // assert, that all members are discovered, iff when no predecessors are left
-    assert(n == filled); 
-    assert(o == filled); 
-}
-
-///
-unittest
-{
-    auto currentSeed = unpredictableSeed(); 
-    static if(vdebug){write("UT: rand, pred        "); writeln("seed: ", currentSeed);} 
-    rndGenInUse.seed(currentSeed); //initialize the random generator
-    size_t M = uniform(2U, testedSize, rndGenInUse); // set universe size to some integer. 
-    auto vT = vebRoot(M); 
-    assert(M.iota.map!(i => vT.insert(uniform(0, vT.universe, rndGenInUse))).sum == vT.length); 
-    auto i = vT.back; 
-
-    // remove all members beginning from the maximum
-    bool result; 
-    while(!i.isNull)
-    {
-        result = vT.remove(i); 
-        assert(result); 
-        auto j = vT.predecessor(i); 
-        if(!j.isNull)
-            assert(j != i); 
-        i = j; 
-    }
-    
-    // assert, that all members are removed, iff when no predecessors are left. 
-    assert(vT.empty); 
-}
-
-///
-unittest
-{
-    auto currentSeed = unpredictableSeed(); 
-    static if(vdebug){write("UT: rand, remove      "); writeln("seed: ", currentSeed);} 
-    rndGenInUse.seed(currentSeed); //initialize the random generator
-    size_t M = uniform(2U, testedSize, rndGenInUse); // set universe size to some integer. 
-    auto vT = vebRoot(M); 
-    assert(M.iota.map!(i => vT.insert(uniform(0, vT.universe, rndGenInUse))).sum == vT.length); 
-    auto i = vT.front;
-    
-    // remove all members beginning from the minimum
-    bool result; 
-    while(!i.isNull)
-    {        
-        result = vT.remove(i); 
-        assert(result); 
-        auto j = vT.successor(i); 
-        if(!j.isNull)
-            assert(j != i); 
-        i = j; 
-    } 
-
-    // assert, that all members are removed, iff when no successors are left.
-    assert(vT.empty); 
-=======
     const errorString = format!"UT: hSR. seed: %d"(currentSeed);
     rndGen.seed(currentSeed); //initialize the random generator
     size_t M = uniform(1UL, uint.max); //set universe size to some integer. 
@@ -2966,7 +1280,6 @@
 
     auto check = powersOfTwo.until(hSR).array;
     assert((check[$ - 1]) * (check[$ - 1]) < M, errorString);
->>>>>>> 69000ec6
 }
 
 /*
@@ -2976,124 +1289,11 @@
 */
 size_t lSR(size_t val) @nogc
 {
-<<<<<<< HEAD
-    size_t M = testedSize; 
-    auto vT = vebRoot(M); 
-    vT.insert(0x000f); 
-    assert(vT.predecessor(0x000f).isNull);
-    vT.insert(0x00f0);
-    assert(vT.predecessor(0x00f0) == 0x000f); 
-    vT.insert(0x0f00); 
-    assert(vT.predecessor(0x0f00) == 0x00f0); 
-    vT.insert(0xf000); 
-    assert(vT.predecessor(0xf000) == 0x0f00);
-    
-    auto result = vT.remove(0xf000); 
-    assert(result); 
-    assert(vT.predecessor(0xf000) == 0x0f00);
-    result = vT.remove(0x0f00); 
-    assert(result); 
-    assert(vT.predecessor(0x0f00) == 0x00f0); 
-    result = vT.remove(0x00f0); 
-    assert(result); 
-    assert(vT.predecessor(0x00f0) == 0x000f); 
-    result = vT.remove(0x000f); 
-    assert(result); 
-    assert(vT.predecessor(0x000f).isNull);
-=======
     return size_t(1) << (bsr(val) / 2);
->>>>>>> 69000ec6
 }
 //
 unittest
 {
-<<<<<<< HEAD
-    size_t M = testedSize; 
-    auto vT = vebRoot(M); 
-    vT.insert(0xf000); 
-    assert(0xf000 in vT); 
-    vT.insert(0x0f00); 
-    assert(0x0f00 in vT); 
-    vT.insert(0x00f0);
-    assert(0x00f0 in vT);
-    vT.insert(0x000f); 
-    assert(0x000f in vT); 
-    
-    auto result = vT.remove(0xf000); 
-    assert(result); 
-    assert(!(0xf000 in vT)); 
-    result = vT.remove(0x0f00); 
-    assert(result); 
-    assert(!(0x0f00 in vT)); 
-    result = vT.remove(0x00f0); 
-    assert(result); 
-    assert(!(0x00f0 in vT)); 
-    result = vT.remove(0x000f); 
-    assert(result); 
-    assert(!(0x000f in vT)); 
-}
-
-/// 
-unittest
-{
-    //stress test
-    auto currentSeed = unpredictableSeed(); 
-    static if(vdebug){write("UT: rand, stress      "); writeln("seed: ", currentSeed);} 
-    rndGenInUse.seed(currentSeed); //initialize the random generator
-    // do not use more then "1 << 15", as for the red-black tree the insertion duration is almost 4 (!) minutes. 
-    // last test says: see below. 
-    size_t M = uniform(2U, allowedArraySize, rndGenInUse); // set universe size to some integer. 
-    auto vT = vebRoot(M); 
-
-    size_t[] arr; 
-    arr.length = 31 * vT.capacity/typeof(vT).sizeof; 
-    (vT.capacity - 1).iota.randomCover(rndGenInUse).take(arr.length)
-            .enumerate
-            .tee!(el => arr[el.index] = el.value)
-            .each!(el => vT.insert(el.value));
-    
-    auto vT2 = vebRoot(M); 
-    
-    assert(vT2.capacity == vT.capacity); 
-    
-    auto rbt = redBlackTree!size_t(0); 
-    rbt.clear; 
-    
-    void fill1()
-    {
-        foreach(size_t i; arr)
-        {
-            vT2.insert(i); 
-        }
-        
-        foreach(size_t i; arr)
-        {
-            vT2.remove(i); 
-        }
-        assert(vT2.empty);
-        
-    }
-    
-    void fill2()
-    {
-        foreach(size_t i; arr)
-        {
-            rbt.insert(i); 
-        }
-    }
-    
-    /*
-        this part is for speed test
-    */
-    /*
-        compiled with ldc2 vebtree.d -O -main -unittest
-        results of stress tests: 
-            size of tree: 16777216
-            howMuchFilled: 16252928
-            VEB: 2 secs, 382 ms, 588 μs, and 8 hnsecs
-    */
-    /*
-=======
     auto currentSeed = unpredictableSeed();
     const errorString = format!"UT: lSR               seed: %d"(currentSeed);
     rndGen.seed(currentSeed); //initialize the random generator
@@ -3103,7 +1303,6 @@
     assert((lSR & (lSR - 1)) == 0, errorString);
     assert(lSR * lSR < M, errorString);
     import std.algorithm.searching : find;
->>>>>>> 69000ec6
 
     assert(!powersOfTwo.find(lSR).empty);
 }
@@ -3115,63 +1314,12 @@
 size_t high(size_t universe, size_t val) @nogc
 out (result; result == val / universe.lSR) // bithacks = keithschwarz
 {
-<<<<<<< HEAD
-    auto currentSeed = unpredictableSeed(); 
-    static if(vdebug){write("UT: rand, member      "); writeln("seed: ", currentSeed);} 
-    rndGenInUse.seed(currentSeed); //initialize the random generator
-    size_t M = uniform(2U, testedSize, rndGenInUse); // set universe size to some integer.
-    size_t[] sourceArr; 
-    sourceArr.length = M; 
-    // generate a random array as the source for the tree
-    iota(M).each!(i => sourceArr[i] = uniform(0U, M, rndGenInUse));
-    // make the array values unique. 
-    auto uniqueArr = sourceArr.sort.uniq;
-    // constructor to test
-    auto vT = vebRoot(sourceArr.length); 
-    uniqueArr.each!(el => vT.insert(el)); 
-    // check, that all values are filled 
-    bool result;
-    foreach(i; uniqueArr)
-    {
-        assert(i in vT); 
-        result = vT.remove(i); 
-        assert(result); 
-    }
-    // check, that no other elements are present. 
-    assert(vT.empty); 
-=======
     return val >> (bsr(universe) / 2);
->>>>>>> 69000ec6
 }
 //
 unittest
 {
     auto currentSeed = unpredictableSeed();
-<<<<<<< HEAD
-    static if(vdebug){write("UT: rand, opSlice     "); writeln("seed: ", currentSeed);}  
-    rndGenInUse.seed(currentSeed); //initialize the random generator
-    // do not use more then "1 << 16", as for the red-black tree the insertion duration is almost 4 (!) minutes. 
-    size_t M = uniform(2U, allowedArraySize, rndGenInUse); // set universe size to some integer. 
-    auto vT = vebRoot(M); 
-    size_t[] arr; 
-    arr.length = 16 * vT.capacity/typeof(vT).sizeof; 
-    (vT.capacity - 1).iota.randomCover(rndGenInUse).take(arr.length)
-            .enumerate
-            .tee!(el => arr[el.index] = el.value)
-            .each!(el => vT.insert(el.value));
-
-    assert(setSymmetricDifference(vT(), arr.sort).empty); 
-}
-
-///
-unittest
-{ 
-    static assert(!isInputRange!(VEBroot!())); 
-    static assert(isIterable!(VEBroot!()));
-    static assert(isBidirectionalRange!(typeof(VEBroot!()[])));
-    static assert(is(typeof(vebRoot!(size_t)(4)[2])));
-    static assert(!is(typeof(vebRoot(4)[2])));
-=======
     const errorString = format!"UT: high              seed: %d"(currentSeed);
     rndGen.seed(currentSeed); //initialize the random generator
     const M = uniform(1UL, uint.max); //set universe size to some integer. 
@@ -3190,22 +1338,10 @@
 out (retVal; retVal == (val & ((size_t(1) << (bsr(universe) / 2)) - 1)))
 {
     return val % universe.lSR;
->>>>>>> 69000ec6
 }
 //
 unittest
 {
-<<<<<<< HEAD
-    auto vT = vebRoot(14);
-    auto result = vT.insert(2); 
-    assert(result); 
-    result = vT.insert(5); 
-    assert(result);
-    result = vT.insert(10); 
-    assert(result);
-    assert(vT[] == [0, 2, 5, 10, 14]); 
-    assert(vT() == [2, 5, 10]); 
-=======
     auto currentSeed = unpredictableSeed();
     const errorString = format!"UT: low               seed: %d"(currentSeed);
     rndGen.seed(currentSeed); //initialize the random generator
@@ -3213,7 +1349,6 @@
     size_t U = nextPow2(M);
     auto x = uniform(0UL, U);
     assert(low(U, x) == (x & (U.lSR - 1)), errorString);
->>>>>>> 69000ec6
 }
 
 /*
@@ -3222,423 +1357,6 @@
 */
 size_t index(size_t universe, size_t x, size_t y) @nogc
 {
-<<<<<<< HEAD
-    /*
-    //another stress test
-    auto currentSeed = unpredictableSeed(); 
-    static if(vdebug){write("UT: stress test 2  "); writeln("seed: ", currentSeed);} 
-    rndGenInUse.seed(currentSeed); //initialize the random generator
-    
-    void fill16(){ auto vT = vebRoot(1 << 16); }
-    void fill17(){ auto vT = vebRoot(1 << 17); }
-    void fill18(){ auto vT = vebRoot(1 << 18); }
-    void fill19(){ auto vT = vebRoot(1 << 19); }    
-    void fill20(){ auto vT = vebRoot(1 << 20); }
-    void fill21(){ auto vT = vebRoot(1 << 21); }
-    void fill22(){ auto vT = vebRoot(1 << 22); }
-    void fill23(){ auto vT = vebRoot(1 << 23); }
-    void fill24(){ auto vT = vebRoot(1 << 24); }
-    void fill25(){ auto vT = vebRoot(1 << 25); }
-    void fill26(){ auto vT = vebRoot(1 << 26); }
-    void fill27(){ auto vT = vebRoot(1 << 27); }
-    void fill28(){ auto vT = vebRoot(1 << 28); }
-    void fill29(){ auto vT = vebRoot(1 << 29); }
-    void fill30(){ auto vT = vebRoot(1 << 30); }
-    
-    auto r = benchmark!(fill16, fill17, fill18, fill19, fill20, fill21, fill22, fill23, fill24, fill25, fill26, fill27,
-        fill28, fill29, fill30)(1);
-    //auto r = benchmark!(fill1)(1); 
-    auto f16Result = to!Duration(r[0]); 
-    auto f17Result = to!Duration(r[1]); 
-    auto f18Result = to!Duration(r[2]); 
-    auto f19Result = to!Duration(r[3]); 
-    auto f20Result = to!Duration(r[4]);
-    auto f21Result = to!Duration(r[5]);
-    auto f22Result = to!Duration(r[6]);
-    auto f23Result = to!Duration(r[7]);
-    auto f24Result = to!Duration(r[8]);
-    auto f25Result = to!Duration(r[9]);
-    auto f26Result = to!Duration(r[10]);
-    auto f27Result = to!Duration(r[11]);
-    auto f28Result = to!Duration(r[12]);
-    auto f29Result = to!Duration(r[13]);
-    auto f30Result = to!Duration(r[14]);
-    
-    writeln("VEB with M of ", 1 << 16, ": ", f16Result); 
-    writeln("VEB with M of ", 1 << 17, ": ", f17Result);
-    writeln("VEB with M of ", 1 << 18, ": ", f18Result);
-    writeln("VEB with M of ", 1 << 19, ": ", f19Result);
-    writeln("VEB with M of ", 1 << 20, ": ", f20Result);
-    writeln("VEB with M of ", 1 << 21, ": ", f21Result);
-    writeln("VEB with M of ", 1 << 22, ": ", f22Result);
-    writeln("VEB with M of ", 1 << 23, ": ", f23Result);
-    writeln("VEB with M of ", 1 << 24, ": ", f24Result);
-    writeln("VEB with M of ", 1 << 25, ": ", f25Result); 
-    writeln("VEB with M of ", 1 << 26, ": ", f26Result); 
-    writeln("VEB with M of ", 1 << 27, ": ", f27Result); 
-    writeln("VEB with M of ", 1 << 28, ": ", f28Result); 
-    writeln("VEB with M of ", 1 << 29, ": ", f29Result); 
-    writeln("VEB with M of ", 1 << 30, ": ", f30Result); 
-    //*/
-    
-}
-
-///
-unittest
-{
-    //stress test
-    auto currentSeed = unpredictableSeed(); 
-    static if(vdebug){write("UT: rand, ranges      "); writeln("seed: ", currentSeed);} 
-    rndGenInUse.seed(currentSeed); //initialize the random generator
-    // do not use more then "1 << 15", as for the red-black tree the insertion duration is almost 4 (!) minutes. 
-    // last test says: see below. 
-    size_t M = uniform(2U, testedSize, rndGenInUse); // set universe size to some integer. 
-    auto vT = vebRoot(M); 
-    /*testing the range methods*/
-    assert(vT.empty); 
-    
-    size_t[] sourceArr; 
-    sourceArr.length = uniform(2U, M, rndGenInUse); 
-    iota(sourceArr.length).each!(i => sourceArr[i] = uniform(0U, sourceArr.length, rndGenInUse));
-    
-    auto uniqueArr = sourceArr.sort.uniq; 
-
-    // constructor to test
-
-    auto vTnew = vebRoot(sourceArr.length); 
-    uniqueArr.each!(el => vTnew.insert(el)); 
-
-    assert(!vTnew.empty); 
-    assert(vTnew.length == uniqueArr.walkLength); 
-    auto vT2 = vTnew; 
-    static assert(isIterable!(typeof(vTnew))); 
-    auto slice = vTnew(); 
-    assert(slice.front == uniqueArr.front); 
-    assert(vTnew() == uniqueArr); 
-    assert(!vTnew.empty);
-    assert(!vT2.empty);
-
-    size_t N = 100; 
-    auto vT3 = vebRoot(N); 
-    assert(vT3.empty); 
-    auto unique3 = N.iota.map!(i => uniform(0U, N, rndGenInUse)).array.sort.uniq.array;
-    unique3.each!(u => vT3.insert(u));
-    unique3.each!(u => assert(u in vT3));
-    assert(vT3.length == unique3.length); 
-    auto sl3 = vT3[]; 
-    
-    if(unique3.front == 0 && unique3.back == vT3.universe)
-    {
-        assert(sl3.length == unique3.length);
-    }
-    else if(unique3.front == 0 || unique3.back == vT3.universe)
-    {
-        assert(sl3.length == unique3.length + 1);
-    }
-    else
-    {
-        assert(sl3.length == unique3.length + 2);
-    }
-    assert(sl3.length); 
-    assert(!sl3.empty); 
-
-    unique3.each!(u => vT3.remove(u));
-    assert(vT3.empty); 
-    
-    //* Works. Duration in debug mode: about 35 seconds. 
-    //auto vTT = vebRoot((size_t(1) << 27) - 1); 
-    //assert(vTT.insert(42)); 
-    //assert(42 in vTT);
-    //*/
-}
-
-private struct VEBtree(Flag!"inclusive" inclusive)
-{
-    static assert(isBidirectionalRange!(typeof(this)));
-    
-    VEBroot root; 
-    
-    auto opBinaryRight(string op)(size_t key) @nogc nothrow if(op == "in") 
-    {
-        return key in root; 
-    }
-
-    static if(inclusive)
-    {
-        size_t frontKey; 
-        size_t backKey; 
-    }
-    else
-    {
-        Response frontKey; 
-        Response backKey; 
-    }
-
-    size_t length; 
-    
-    private this(VEBroot val)
-    {
-        root = val;
-        length = root.length; 
-
-        static if(inclusive)
-        {
-            if(root.empty)
-            {
-                backKey = root.universe;
-                assert(!length); 
-                length += 2; 
-            }
-            else
-            {
-                if(root.back.get <= root.universe)
-                {
-                    backKey = root.universe;
-                    if(root.back.get < root.universe)
-                    {
-                        length += 1; 
-                    }
-                }
-                else
-                {
-                    assert(root.back.get < root.capacity); 
-                    backKey = root.capacity; 
-                    length += 1; 
-                }
-
-                if(root.front.get) // i. e. front != 0
-                {
-                    length += 1; 
-                }
-            }
-        }
-        else
-        {
-            frontKey = root.front; 
-            backKey = root.back; 
-        }
-    }
-
-    auto front() @nogc
-    {
-        return frontKey; 
-    }
-
-    void popFront() @nogc
-    in
-    {
-        assert(!empty); 
-    }
-    do
-    {
-        auto front = root.successor(frontKey.get); 
-        static if(inclusive)
-        {
-            if(front.isNull)
-            {
-                if(frontKey <= root.universe)
-                {
-                    frontKey = root.universe; 
-                }
-                else if(frontKey <= root.capacity)
-                {
-                    frontKey = root.capacity; 
-                }
-                else
-                {
-                    assert(0, "key exceeds tree capacity");
-                }
-            }
-            else
-            {
-                frontKey = front.get; 
-            }
-        }
-        else
-        {
-            frontKey = front; 
-        }
-
-        --length; 
-    }
-
-    auto back() @nogc
-    {
-        return backKey; 
-    }
-
-    void popBack()
-    in
-    {
-        assert(length); 
-    }
-    do
-    {
-        auto back = root.predecessor(backKey.get); 
-        static if(inclusive)
-        {      
-            if(back.isNull)
-            {
-                backKey = 0; 
-            }
-            else
-            {
-                backKey = back.get; 
-            }
-        }
-        else
-        {
-            backKey = back; 
-        }
-        --length; 
-    }
-
-    auto predecessor(size_t key) @nogc
-    {
-        auto pred = root.predecessor(key);
-        static if(inclusive)
-        {
-            if(pred.isNull)
-            {
-                return 0; 
-            }
-            else
-            {
-                return pred.get; 
-            }
-        }
-        else
-        {
-            return pred; 
-        }
-    }
-
-    auto successor(size_t key) @nogc
-    {
-        auto succ = root.successor(key);
-        static if(inclusive)
-        {
-            if(succ.isNull)
-            {
-                if(key <= root.universe)
-                {
-                    return root.universe; 
-                }
-                else if(key <= root.capacity)
-                {
-                    return root.capacity; 
-                }
-                else
-                {
-                    assert(0, "key exceeds tree capacity");
-                }
-            }
-            else
-            {
-                return succ.get; 
-            }
-        }
-        else
-        {
-            return succ; 
-        }
-        
-    }
-
-    int opApplyImpl(O)(O operations)
-    {
-        int result; 
-        
-        //for(auto leading = front; !leading.isNull; leading = successor(leading.get)) 
-        for(auto leading = front; !empty; popFront) 
-        {
-            result = operations(leading.get); 
-
-            if(result)
-            {
-                break; 
-            }
-        }
-
-        return result;
-    }
-    
-    int opApply(scope int delegate(size_t) operations)
-    {
-        return opApplyImpl(operations); 
-    }
-
-    int opApply(scope int delegate(size_t) @nogc operations) @nogc
-    {
-        return opApplyImpl(operations); 
-    }
-
-    bool empty() @nogc
-    {
-        return !length; 
-    }
-
-    auto save()
-    {
-        return this; 
-    }
-    
-    typeof(this) dup()
-    {
-        auto copy = this; 
-        copy.root = root.dup; 
-        return copy; 
-    }
-
-    size_t toHash() const
-    {
-        assert(0);
-    }
-
-    /**
-    for comparison with an iterable, the iterable will be iterated, as the current object. If the iterable object is an 
-    input range, it will be destroyed. 
-    */
-    bool opEquals(T)(const auto ref T input) if(isIterable!T)
-    {
-        static if(is(T == typeof(this)))
-        {
-            return root == input.root; 
-        }
-
-        static if(hasLength!T)
-        {
-            if(length != input.length)
-            {
-                return false; 
-            }
-        }
-
-        auto copy = this.save; 
-
-        foreach(el; input)
-        {
-            if(el != copy.front.get)
-            {
-                return false; 
-            }
-            copy.popFront; 
-        }
-        
-        return true; 
-    }
-}
-
-private : 
-size_t get(size_t input) @nogc
-{
-    return input; 
-}
-
-bool isNull(size_t) @nogc
-{
-    return false; 
-=======
     return (x * universe.lSR + y);
 }
 //
@@ -3656,5 +1374,4 @@
 auto vebTree(Flag!"inclusive" inclusive, T, Args...)(ref T root, Args args)
 {
     return VEBtree!(inclusive, T)(root, args);
->>>>>>> 69000ec6
 }